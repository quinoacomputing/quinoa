--- conflicted
+++ resolved
@@ -171,33 +171,4 @@
   LOG_CONFIGURE 1
   LOG_BUILD 1
   LOG_INSTALL 1
-<<<<<<< HEAD
-)
-
-#### Boost ####################################################################
-# http://www.boost.org
-# Header only
-ExternalProject_Add(
-  boost
-  PREFIX boost
-  URL ${PROJECT_SOURCE_DIR}/boost_1_54_0.tar.bz2
-  URL_MD5 15cb8c0803064faef0c4ddf5bc5ca279
-  CONFIGURE_COMMAND ""
-  BUILD_COMMAND ""
-  INSTALL_COMMAND ""
-  LOG_DOWNLOAD 1
-)
-# Header-only, copy include dir over, also copy source dir
-ExternalProject_Get_Property(boost SOURCE_DIR)
-ExternalProject_Add_Step(
-  boost copy-source
-  DEPENDEES download
-  COMMAND ${CMAKE_COMMAND} -E copy_directory
-          ${SOURCE_DIR}/boost
-          ${TPL_INSTALL_DIR}/include/boost
-  COMMAND ${CMAKE_COMMAND} -E copy_directory
-          ${SOURCE_DIR}
-          ${TPL_SOURCE_DIR}/boost
-=======
->>>>>>> 50a037c6
 )