# See cmake/add_regression_test.cmake for documentation on the arguments to
# add_regression_test().

# Serial

add_regression_test(compflow_euler_vorticalflow_diagcg ${INCITER_EXECUTABLE}
                    NUMPES 1
                    INPUTFILES vortical_flow_diagcg.q unitcube_1k.exo
                    ARGS -c vortical_flow_diagcg.q -i unitcube_1k.exo -v
                    BIN_BASELINE vortical_flow_diagcg.std.exo
                    BIN_RESULT out.e-s.0.1.0
                    BIN_DIFF_PROG_CONF exodiff.cfg
                    TEXT_BASELINE diag_diagcg.std
                    TEXT_RESULT diag
                    TEXT_DIFF_PROG_CONF vortical_flow_diag.ndiff.cfg
                    LABELS diagcg)

add_regression_test(compflow_euler_vorticalflow_alecg ${INCITER_EXECUTABLE}
                    NUMPES 1
                    INPUTFILES vortical_flow_alecg.q unitcube_1k.exo
                    ARGS -c vortical_flow_alecg.q -i unitcube_1k.exo -v
                    BIN_BASELINE vortical_flow_alecg.std.exo
                    BIN_RESULT out.e-s.0.1.0
                    BIN_DIFF_PROG_CONF exodiff.cfg
                    TEXT_BASELINE diag_alecg.std
                    TEXT_RESULT diag
                    TEXT_DIFF_PROG_CONF vortical_flow_diag.ndiff.cfg)

add_regression_test(compflow_euler_vorticalflow_dg ${INCITER_EXECUTABLE}
                    NUMPES 1
                    INPUTFILES vortical_flow_dg.q unitcube_1k.exo
                    ARGS -c vortical_flow_dg.q -i unitcube_1k.exo -v
                    BIN_BASELINE vortical_flow_dg.std.exo
                    BIN_RESULT out.e-s.0.1.0
                    BIN_DIFF_PROG_CONF exodiff_dg.cfg
                    BIN_DIFF_PROG_ARGS -m
                    TEXT_BASELINE diag_dg.std
                    TEXT_RESULT diag
                    TEXT_DIFF_PROG_CONF vortical_flow_diag.ndiff.cfg
                    LABELS dg)

add_regression_test(compflow_euler_vorticalflow_dg_lf ${INCITER_EXECUTABLE}
                    NUMPES 1
                    INPUTFILES vortical_flow_dg_lf.q unitcube_1k.exo
                    ARGS -c vortical_flow_dg_lf.q -i unitcube_1k.exo -v
                    BIN_BASELINE vortical_flow_dg_lf.std.exo
                    BIN_RESULT out.e-s.0.1.0
                    BIN_DIFF_PROG_CONF exodiff_dg.cfg
                    BIN_DIFF_PROG_ARGS -m
                    TEXT_BASELINE diag_dg_lf.std
                    TEXT_RESULT diag
                    TEXT_DIFF_PROG_CONF vortical_flow_diag.ndiff.cfg
                    LABELS dg)

add_regression_test(compflow_euler_vorticalflow_reord_dg ${INCITER_EXECUTABLE}
                    NUMPES 1
                    INPUTFILES vortical_flow_reord_dg.q unitcube_1k.exo
                    ARGS -c vortical_flow_reord_dg.q -i unitcube_1k.exo -v
                    BIN_BASELINE vortical_flow_dg.std.exo
                    BIN_RESULT out.e-s.0.1.0
                    BIN_DIFF_PROG_CONF exodiff_dg.cfg
                    BIN_DIFF_PROG_ARGS -m
                    TEXT_BASELINE diag_dg.std
                    TEXT_RESULT diag
                    TEXT_DIFF_PROG_CONF vortical_flow_diag.ndiff.cfg
                    LABELS dg)

add_regression_test(compflow_euler_vorticalflow_dgp1 ${INCITER_EXECUTABLE}
                    NUMPES 1
                    INPUTFILES vortical_flow_dgp1.q unitcube_1k.exo
                    ARGS -c vortical_flow_dgp1.q -i unitcube_1k.exo -v
                    BIN_BASELINE vortical_flow_dgp1.std.exo
                    BIN_RESULT out.e-s.0.1.0
                    BIN_DIFF_PROG_CONF exodiff_dg.cfg
                    BIN_DIFF_PROG_ARGS -m
                    TEXT_BASELINE diag_dgp1.std
                    TEXT_RESULT diag
                    TEXT_DIFF_PROG_CONF vortical_flow_diag.ndiff.cfg
                    LABELS dg)

add_regression_test(compflow_euler_vorticalflow_dgp1_lf ${INCITER_EXECUTABLE}
                    NUMPES 1
                    INPUTFILES vortical_flow_dgp1_lf.q unitcube_1k.exo
                    ARGS -c vortical_flow_dgp1_lf.q -i unitcube_1k.exo -v
                    BIN_BASELINE vortical_flow_dgp1_lf.std.exo
                    BIN_RESULT out.e-s.0.1.0
                    BIN_DIFF_PROG_CONF exodiff_dg.cfg
                    BIN_DIFF_PROG_ARGS -m
                    TEXT_BASELINE diag_dgp1_lf.std
                    TEXT_RESULT diag
                    TEXT_DIFF_PROG_CONF vortical_flow_diag.ndiff.cfg
                    LABELS dg)

# Parallel + no virtualization

add_regression_test(compflow_euler_vorticalflow ${INCITER_EXECUTABLE}
                    NUMPES 4
                    INPUTFILES vortical_flow.q unitcube_1k.exo
                    ARGS -c vortical_flow.q -i unitcube_1k.exo -v
                    BIN_BASELINE vortical_flow_pe4.std.exo.0
                                 vortical_flow_pe4.std.exo.1
                                 vortical_flow_pe4.std.exo.2
                                 vortical_flow_pe4.std.exo.3
                    BIN_RESULT out.e-s.0.4.0
                               out.e-s.0.4.1
                               out.e-s.0.4.2
                               out.e-s.0.4.3
                    BIN_DIFF_PROG_ARGS -m
                    BIN_DIFF_PROG_CONF exodiff.cfg
                    TEXT_BASELINE diag.std
                    TEXT_RESULT diag
                    TEXT_DIFF_PROG_CONF vortical_flow_diag.ndiff.cfg
                    LABELS diagcg)

# Parallel + virtualization

add_regression_test(compflow_euler_vorticalflow_u0.5 ${INCITER_EXECUTABLE}
                    NUMPES 4
                    INPUTFILES vortical_flow.q unitcube_1k.exo
                    ARGS -c vortical_flow.q -i unitcube_1k.exo -v -u 0.5
                    BIN_BASELINE vortical_flow_pe4_u0.5.std.exo.0
                                 vortical_flow_pe4_u0.5.std.exo.1
                                 vortical_flow_pe4_u0.5.std.exo.2
                                 vortical_flow_pe4_u0.5.std.exo.3
                                 vortical_flow_pe4_u0.5.std.exo.4
                                 vortical_flow_pe4_u0.5.std.exo.5
                                 vortical_flow_pe4_u0.5.std.exo.6
                                 vortical_flow_pe4_u0.5.std.exo.7
                    BIN_RESULT out.e-s.0.8.0
                               out.e-s.0.8.1
                               out.e-s.0.8.2
                               out.e-s.0.8.3
                               out.e-s.0.8.4
                               out.e-s.0.8.5
                               out.e-s.0.8.6
                               out.e-s.0.8.7
                    BIN_DIFF_PROG_ARGS -m
                    BIN_DIFF_PROG_CONF exodiff.cfg
                    TEXT_BASELINE diag.std
                    TEXT_RESULT diag
                    TEXT_DIFF_PROG_CONF vortical_flow_diag.ndiff.cfg
                    LABELS diagcg)

add_regression_test(compflow_euler_vorticalflow_diagcg_u0.5 ${INCITER_EXECUTABLE}
                    NUMPES 4
                    INPUTFILES vortical_flow_diagcg.q unitcube_1k.exo
                    ARGS -c vortical_flow_diagcg.q -i unitcube_1k.exo -v -u 0.5
                    BIN_BASELINE vortical_flow_diagcg_pe4_u0.5.std.exo.0
                                 vortical_flow_diagcg_pe4_u0.5.std.exo.1
                                 vortical_flow_diagcg_pe4_u0.5.std.exo.2
                                 vortical_flow_diagcg_pe4_u0.5.std.exo.3
                                 vortical_flow_diagcg_pe4_u0.5.std.exo.4
                                 vortical_flow_diagcg_pe4_u0.5.std.exo.5
                                 vortical_flow_diagcg_pe4_u0.5.std.exo.6
                                 vortical_flow_diagcg_pe4_u0.5.std.exo.7
                    BIN_RESULT out.e-s.0.8.0
                               out.e-s.0.8.1
                               out.e-s.0.8.2
                               out.e-s.0.8.3
                               out.e-s.0.8.4
                               out.e-s.0.8.5
                               out.e-s.0.8.6
                               out.e-s.0.8.7
                    BIN_DIFF_PROG_ARGS -m
                    BIN_DIFF_PROG_CONF exodiff.cfg
                    TEXT_BASELINE diag_diagcg.std
                    TEXT_RESULT diag
                    TEXT_DIFF_PROG_CONF vortical_flow_diag.ndiff.cfg
                    LABELS diagcg)

add_regression_test(compflow_euler_vorticalflow_alecg_u0.5 ${INCITER_EXECUTABLE}
                    NUMPES 4
                    INPUTFILES vortical_flow_alecg.q unitcube_1k.exo
                    ARGS -c vortical_flow_alecg.q -i unitcube_1k.exo -v -u 0.5
                    BIN_BASELINE vortical_flow_alecg_pe4_u0.5.std.exo.0
                                 vortical_flow_alecg_pe4_u0.5.std.exo.1
                                 vortical_flow_alecg_pe4_u0.5.std.exo.2
                                 vortical_flow_alecg_pe4_u0.5.std.exo.3
                                 vortical_flow_alecg_pe4_u0.5.std.exo.4
                                 vortical_flow_alecg_pe4_u0.5.std.exo.5
                                 vortical_flow_alecg_pe4_u0.5.std.exo.6
                                 vortical_flow_alecg_pe4_u0.5.std.exo.7
                    BIN_RESULT out.e-s.0.8.0
                               out.e-s.0.8.1
                               out.e-s.0.8.2
                               out.e-s.0.8.3
                               out.e-s.0.8.4
                               out.e-s.0.8.5
                               out.e-s.0.8.6
                               out.e-s.0.8.7
                    BIN_DIFF_PROG_ARGS -m
                    BIN_DIFF_PROG_CONF exodiff.cfg
                    TEXT_BASELINE diag_alecg.std
                    TEXT_RESULT diag
                    TEXT_DIFF_PROG_CONF vortical_flow_diag.ndiff.cfg)

add_regression_test(compflow_euler_vorticalflow_dgp1_u0.90 ${INCITER_EXECUTABLE}
                    NUMPES 4
                    INPUTFILES vortical_flow_dgp1.q unitcube_1k.exo
                               diag_dgp1.std
                    ARGS -c vortical_flow_dgp1.q -i unitcube_1k.exo -v -u 0.90
                    TEXT_BASELINE diag_dgp1.std
                    TEXT_RESULT diag
                    TEXT_DIFF_PROG_CONF vortical_flow_diag.ndiff.cfg
                    LABELS dg)

# Parallel + virtualization + migration

add_regression_test(compflow_euler_vorticalflow_diagcg_u0.9_migr
                    ${INCITER_EXECUTABLE}
                    NUMPES 4
                    INPUTFILES vortical_flow_diagcg.q unitcube_1k.exo
                    ARGS -c vortical_flow_diagcg.q -i unitcube_1k.exo -v -u 0.9
                         +balancer RandCentLB +LBDebug 1 +cs
                    BIN_BASELINE vortical_flow_diagcg_pe4_u0.9.std.exo.0
                                 vortical_flow_diagcg_pe4_u0.9.std.exo.1
                                 vortical_flow_diagcg_pe4_u0.9.std.exo.2
                                 vortical_flow_diagcg_pe4_u0.9.std.exo.3
                                 vortical_flow_diagcg_pe4_u0.9.std.exo.4
                                 vortical_flow_diagcg_pe4_u0.9.std.exo.5
                                 vortical_flow_diagcg_pe4_u0.9.std.exo.6
                                 vortical_flow_diagcg_pe4_u0.9.std.exo.7
                                 vortical_flow_diagcg_pe4_u0.9.std.exo.8
                                 vortical_flow_diagcg_pe4_u0.9.std.exo.9
                                 vortical_flow_diagcg_pe4_u0.9.std.exo.10
                                 vortical_flow_diagcg_pe4_u0.9.std.exo.11
                                 vortical_flow_diagcg_pe4_u0.9.std.exo.12
                                 vortical_flow_diagcg_pe4_u0.9.std.exo.13
                                 vortical_flow_diagcg_pe4_u0.9.std.exo.14
                                 vortical_flow_diagcg_pe4_u0.9.std.exo.15
                                 vortical_flow_diagcg_pe4_u0.9.std.exo.16
                                 vortical_flow_diagcg_pe4_u0.9.std.exo.17
                                 vortical_flow_diagcg_pe4_u0.9.std.exo.18
                                 vortical_flow_diagcg_pe4_u0.9.std.exo.19
                                 vortical_flow_diagcg_pe4_u0.9.std.exo.20
                                 vortical_flow_diagcg_pe4_u0.9.std.exo.21
                                 vortical_flow_diagcg_pe4_u0.9.std.exo.22
                                 vortical_flow_diagcg_pe4_u0.9.std.exo.23
                                 vortical_flow_diagcg_pe4_u0.9.std.exo.24
                                 vortical_flow_diagcg_pe4_u0.9.std.exo.25
                                 vortical_flow_diagcg_pe4_u0.9.std.exo.26
                                 vortical_flow_diagcg_pe4_u0.9.std.exo.27
                                 vortical_flow_diagcg_pe4_u0.9.std.exo.28
                                 vortical_flow_diagcg_pe4_u0.9.std.exo.29
                                 vortical_flow_diagcg_pe4_u0.9.std.exo.30
                                 vortical_flow_diagcg_pe4_u0.9.std.exo.31
                                 vortical_flow_diagcg_pe4_u0.9.std.exo.32
                                 vortical_flow_diagcg_pe4_u0.9.std.exo.33
                                 vortical_flow_diagcg_pe4_u0.9.std.exo.34
                                 vortical_flow_diagcg_pe4_u0.9.std.exo.35
                                 vortical_flow_diagcg_pe4_u0.9.std.exo.36
                                 vortical_flow_diagcg_pe4_u0.9.std.exo.37
                    BIN_RESULT out.e-s.0.38.0
                               out.e-s.0.38.1
                               out.e-s.0.38.2
                               out.e-s.0.38.3
                               out.e-s.0.38.4
                               out.e-s.0.38.5
                               out.e-s.0.38.6
                               out.e-s.0.38.7
                               out.e-s.0.38.8
                               out.e-s.0.38.9
                               out.e-s.0.38.10
                               out.e-s.0.38.11
                               out.e-s.0.38.12
                               out.e-s.0.38.13
                               out.e-s.0.38.14
                               out.e-s.0.38.15
                               out.e-s.0.38.16
                               out.e-s.0.38.17
                               out.e-s.0.38.18
                               out.e-s.0.38.19
                               out.e-s.0.38.20
                               out.e-s.0.38.21
                               out.e-s.0.38.22
                               out.e-s.0.38.23
                               out.e-s.0.38.24
                               out.e-s.0.38.25
                               out.e-s.0.38.26
                               out.e-s.0.38.27
                               out.e-s.0.38.28
                               out.e-s.0.38.29
                               out.e-s.0.38.30
                               out.e-s.0.38.31
                               out.e-s.0.38.32
                               out.e-s.0.38.33
                               out.e-s.0.38.34
                               out.e-s.0.38.35
                               out.e-s.0.38.36
                               out.e-s.0.38.37
                    BIN_DIFF_PROG_ARGS -m
                    BIN_DIFF_PROG_CONF exodiff.cfg
                    TEXT_BASELINE diag_diagcg.std
                    TEXT_RESULT diag
                    TEXT_DIFF_PROG_CONF vortical_flow_diag.ndiff.cfg
<<<<<<< HEAD
                    LABELS migration)

add_regression_test(compflow_euler_vorticalflow_alecg_u0.9_migr
                    ${INCITER_EXECUTABLE}
                    NUMPES 4
                    INPUTFILES vortical_flow_alecg.q unitcube_1k.exo
                    ARGS -c vortical_flow_alecg.q -i unitcube_1k.exo -v -u 0.9
                         -l 10 +balancer RandCentLB +LBDebug 1 +cs
                    BIN_BASELINE vortical_flow_alecg_pe4_u0.9.std.exo.0
                                 vortical_flow_alecg_pe4_u0.9.std.exo.1
                                 vortical_flow_alecg_pe4_u0.9.std.exo.2
                                 vortical_flow_alecg_pe4_u0.9.std.exo.3
                                 vortical_flow_alecg_pe4_u0.9.std.exo.4
                                 vortical_flow_alecg_pe4_u0.9.std.exo.5
                                 vortical_flow_alecg_pe4_u0.9.std.exo.6
                                 vortical_flow_alecg_pe4_u0.9.std.exo.7
                                 vortical_flow_alecg_pe4_u0.9.std.exo.8
                                 vortical_flow_alecg_pe4_u0.9.std.exo.9
                                 vortical_flow_alecg_pe4_u0.9.std.exo.10
                                 vortical_flow_alecg_pe4_u0.9.std.exo.11
                                 vortical_flow_alecg_pe4_u0.9.std.exo.12
                                 vortical_flow_alecg_pe4_u0.9.std.exo.13
                                 vortical_flow_alecg_pe4_u0.9.std.exo.14
                                 vortical_flow_alecg_pe4_u0.9.std.exo.15
                                 vortical_flow_alecg_pe4_u0.9.std.exo.16
                                 vortical_flow_alecg_pe4_u0.9.std.exo.17
                                 vortical_flow_alecg_pe4_u0.9.std.exo.18
                                 vortical_flow_alecg_pe4_u0.9.std.exo.19
                                 vortical_flow_alecg_pe4_u0.9.std.exo.20
                                 vortical_flow_alecg_pe4_u0.9.std.exo.21
                                 vortical_flow_alecg_pe4_u0.9.std.exo.22
                                 vortical_flow_alecg_pe4_u0.9.std.exo.23
                                 vortical_flow_alecg_pe4_u0.9.std.exo.24
                                 vortical_flow_alecg_pe4_u0.9.std.exo.25
                                 vortical_flow_alecg_pe4_u0.9.std.exo.26
                                 vortical_flow_alecg_pe4_u0.9.std.exo.27
                                 vortical_flow_alecg_pe4_u0.9.std.exo.28
                                 vortical_flow_alecg_pe4_u0.9.std.exo.29
                                 vortical_flow_alecg_pe4_u0.9.std.exo.30
                                 vortical_flow_alecg_pe4_u0.9.std.exo.31
                                 vortical_flow_alecg_pe4_u0.9.std.exo.32
                                 vortical_flow_alecg_pe4_u0.9.std.exo.33
                                 vortical_flow_alecg_pe4_u0.9.std.exo.34
                                 vortical_flow_alecg_pe4_u0.9.std.exo.35
                                 vortical_flow_alecg_pe4_u0.9.std.exo.36
                                 vortical_flow_alecg_pe4_u0.9.std.exo.37
                    BIN_RESULT out.e-s.0.38.0
                               out.e-s.0.38.1
                               out.e-s.0.38.2
                               out.e-s.0.38.3
                               out.e-s.0.38.4
                               out.e-s.0.38.5
                               out.e-s.0.38.6
                               out.e-s.0.38.7
                               out.e-s.0.38.8
                               out.e-s.0.38.9
                               out.e-s.0.38.10
                               out.e-s.0.38.11
                               out.e-s.0.38.12
                               out.e-s.0.38.13
                               out.e-s.0.38.14
                               out.e-s.0.38.15
                               out.e-s.0.38.16
                               out.e-s.0.38.17
                               out.e-s.0.38.18
                               out.e-s.0.38.19
                               out.e-s.0.38.20
                               out.e-s.0.38.21
                               out.e-s.0.38.22
                               out.e-s.0.38.23
                               out.e-s.0.38.24
                               out.e-s.0.38.25
                               out.e-s.0.38.26
                               out.e-s.0.38.27
                               out.e-s.0.38.28
                               out.e-s.0.38.29
                               out.e-s.0.38.30
                               out.e-s.0.38.31
                               out.e-s.0.38.32
                               out.e-s.0.38.33
                               out.e-s.0.38.34
                               out.e-s.0.38.35
                               out.e-s.0.38.36
                               out.e-s.0.38.37
                    BIN_DIFF_PROG_ARGS -m
                    BIN_DIFF_PROG_CONF exodiff.cfg
                    TEXT_BASELINE diag_alecg.std
                    TEXT_RESULT diag
                    TEXT_DIFF_PROG_CONF vortical_flow_diag.ndiff.cfg
                    LABELS migration)
=======
                    LABELS diagcg migration)
>>>>>>> 09be3271
<|MERGE_RESOLUTION|>--- conflicted
+++ resolved
@@ -293,8 +293,7 @@
                     TEXT_BASELINE diag_diagcg.std
                     TEXT_RESULT diag
                     TEXT_DIFF_PROG_CONF vortical_flow_diag.ndiff.cfg
-<<<<<<< HEAD
-                    LABELS migration)
+                    LABELS diagcg migration)
 
 add_regression_test(compflow_euler_vorticalflow_alecg_u0.9_migr
                     ${INCITER_EXECUTABLE}
@@ -383,7 +382,4 @@
                     TEXT_BASELINE diag_alecg.std
                     TEXT_RESULT diag
                     TEXT_DIFF_PROG_CONF vortical_flow_diag.ndiff.cfg
-                    LABELS migration)
-=======
-                    LABELS diagcg migration)
->>>>>>> 09be3271
+                    LABELS alecg migration)