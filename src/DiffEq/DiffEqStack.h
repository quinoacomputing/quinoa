//******************************************************************************
/*!
  \file      src/DiffEq/DiffEqStack.h
  \author    J. Bakosi
<<<<<<< HEAD
  \date      Thu 30 Apr 2015 09:39:15 AM MDT
=======
  \date      Thu 30 Apr 2015 02:42:59 PM MDT
>>>>>>> 49b42ea5
  \copyright 2012-2015, Jozsef Bakosi.
  \brief     Stack of differential equations
  \details   This file declares class DiffEqStack, which implements various
    functionality related to registering and instantiating differential equation
    types. Registration and instantiation use a differential equation factory,
    which is a std::map (an associative container), associating unique
    differential equation keys to their constructor calls. For more details, see
    the in-code documentation of the constructor.
*/
//******************************************************************************
#ifndef DiffEqStack_h
#define DiffEqStack_h

#include <vector>

#include <boost/mpl/at.hpp>

#include <DiffEq.h>
#include <Factory.h>
#include <Tags.h>
#include <Walker/Options/DiffEq.h>
#include <Walker/Options/InitPolicy.h>
#include <Walker/Options/CoeffPolicy.h>
#include <Walker/InputDeck/InputDeck.h>

namespace walker {

extern ctr::InputDeck g_inputdeck;

using ncomp_t = kw::ncomp::info::expect::type;

//! \brief Differential equation factory: keys associated to their constructors
//! \author J. Bakosi
using DiffEqFactory =
  std::map< ctr::DiffEqKey, std::function< DiffEq( ncomp_t ) > >;

//! \brief Differential equations stack
//! \author J. Bakosi
class DiffEqStack {

  public:
    //! Constructor: register differential equations into factory
    explicit DiffEqStack();

    //! Instantiate selected DiffEqs
    std::vector< DiffEq > selected() const;

    //! \brief Constant accessor to differential equation factory
    //! \return Constant reference to the internal differential equation factory
    //! \author J. Bakosi
    const DiffEqFactory& factory() const { return m_factory; }

    //! Return info on selected differential equations
    std::vector< std::vector< std::pair< std::string, std::string > > > info()
    const;

    //! \brief Return number of unique equation types registered
    //! \return The number of unique equation types registered in the factory
    //! \author J. Bakosi
    std::size_t ntypes() const { return m_eqTypes.size(); }

  private:
    //! \brief Function object for registering a differential equation into the
    //!   differential equation factory
    //! \details This functor is repeatedly called by MPL's cartesian_product,
    //!   sweeping all combinations of the differential equation policies. The
    //!   purpose of template template is to simplify client code as that will
    //!   not have to specify the template arguments of the template argument
    //!   (the policies of Eq), since we can figure it out here. See also
    //!   http://stackoverflow.com/a/214900
    //! \author J. Bakosi
    template< template< class, class > class Eq >
    struct registerDiffEq {
      //! Need to store the reference to factory we are registering into
      DiffEqFactory& factory;
      //! Need to store which differential equation we are registering
      const ctr::DiffEqType type;
      //! Constructor, also count number of unique equation types registered
      explicit registerDiffEq( DiffEqFactory& f,
                               ctr::DiffEqType t,
                               std::set< ctr::DiffEqType >& eqTypes ) :
        factory( f ), type( t ) { eqTypes.insert( t ); }
      //! \brief Function call operator called by mpl::cartesian_product for
      //!   each unique sequence of policy combinations
      template< typename U > void operator()( U ) {
        namespace mpl = boost::mpl;
        // Get Initialization policy: 1st type of mpl::vector U
        using InitPolicy = typename mpl::at< U, mpl::int_<0> >::type;
        // Get coefficients policy: 2nd type of mpl::vector U
        using CoeffPolicy = typename mpl::at< U, mpl::int_<1> >::type;
        // Build differential equation key
        ctr::DiffEqKey key{ type, InitPolicy::type(), CoeffPolicy::type() };
        // Register equation (with policies given by mpl::vector U) into factory
        tk::recordModelLate< DiffEq, Eq< InitPolicy, CoeffPolicy > >
                           ( factory, key, static_cast<ncomp_t>(0) );
      }
    };

    //! \brief Instantiate a differential equation
    //! \details The template argument, EqTag, is used to find the given
    //!   differential equation in the input deck, the hierarchical data filled
    //!   during control file parsing, containing user input.
    //! \param[in] eq The unique differential equation key whose object to
    //!   instantiate.
    //! \param[inout] cnt Counter, a std::map, that counts all instantiated
    //!   differential equations by type.
    //! \author J. Bakosi
    template< class EqTag >
    DiffEq createDiffEq( ctr::DiffEqType eq,
                         std::map< ctr::DiffEqType, ncomp_t >& cnt ) const {
      auto c = ++cnt[ eq ];   // count eqs
      --c;                    // used to index vectors starting with 0
      if ( g_inputdeck.get< tag::component, EqTag >()[c] ) {
        // re-create key and search for it
        ctr::DiffEqKey key{ eq,
          g_inputdeck.get< tag::param, EqTag, tag::initpolicy >()[c],
          g_inputdeck.get< tag::param, EqTag, tag::coeffpolicy >()[c] };
        const auto it = m_factory.find( key );
        Assert( it != end( m_factory ), "Can't find eq in factory" );
        return it->second( c );    // instantiate and return diff eq object
      } else Throw ( "Can't create DiffEq with zero independent variables" );
    }

    /** @name Configuration-querying functions for all SDEs */
    //! Get information on the Dirichlet SDE
    std::vector< std::pair< std::string, std::string > >
    infoDirichlet( std::map< ctr::DiffEqType, ncomp_t >& cnt ) const;
    //! Get information on Lochner's generalized Dirichlet SDE
    std::vector< std::pair< std::string, std::string > >
    infoGenDir( std::map< ctr::DiffEqType, ncomp_t >& cnt ) const;
    //! Get information on Wright-Fisher SDE
    std::vector< std::pair< std::string, std::string > >
    infoWrightFisher( std::map< ctr::DiffEqType, ncomp_t >& cnt ) const;
    //! Get information on Ornstein_Uhlenbeck SDE
    std::vector< std::pair< std::string, std::string > >
    infoOU( std::map< ctr::DiffEqType, ncomp_t >& cnt ) const;
    //! Get information on diagonal Ornstein_Uhlenbeck SDE
    std::vector< std::pair< std::string, std::string > >
    infoDiagOU( std::map< ctr::DiffEqType, ncomp_t >& cnt ) const;
    //! Get information on beta SDE
    std::vector< std::pair< std::string, std::string > >
    infoBeta( std::map< ctr::DiffEqType, ncomp_t >& cnt ) const;
    //! Get information on number-fraction beta SDE
    std::vector< std::pair< std::string, std::string > >
    infoNumberFractionBeta( std::map< ctr::DiffEqType, ncomp_t >& cnt ) const;
    //! Get information on mass-fraction beta SDE
    std::vector< std::pair< std::string, std::string > >
    infoMassFractionBeta( std::map< ctr::DiffEqType, ncomp_t >& cnt ) const;
    //! Get information on mix number-fraction beta SDE
    std::vector< std::pair< std::string, std::string > >
    infoMixNumFracBeta( std::map< ctr::DiffEqType, ncomp_t >& cnt ) const;
    //! Get information on mix mass-fraction beta SDE
    std::vector< std::pair< std::string, std::string > >
    infoMixMassFracBeta( std::map< ctr::DiffEqType, ncomp_t >& cnt ) const;
    //! Get information on skew-normal SDE
    std::vector< std::pair< std::string, std::string > >
    infoSkewNormal( std::map< ctr::DiffEqType, ncomp_t >& cnt ) const;
    //! Get information on Gamma SDE
    std::vector< std::pair< std::string, std::string > >
    infoGamma( std::map< ctr::DiffEqType, ncomp_t >& cnt ) const;
    ///@}

    //! \brief Convert and return values from vector as string
    //! \param[in] v Vector whose components to return as a string
    //! \return Concatenated string of values read from a vector
    //! \author J. Bakosi
    template< typename V >
    std::string parameters( const V& v) const {
      std::stringstream s;
      s << "{ ";
      for (auto p : v) s << p << ' ';
      s << "}";
      return s.str();
    }

    //! \brief Insert spike information (used to specify delta PDFs) into info
    //!   vector
    //! \param[inout] info Info vector of string-pairs to insert to
    //! \param[in] spike Vector of vectors specifying spike info
    //! \author J. Bakosi
    template< typename Info, typename VV >
    void spikes( Info& info, const VV& spike ) const {
      std::size_t i = 0;
      for (const auto& s : spike)
        info.emplace_back( "delta spikes [comp" + std::to_string(++i) + ":" +
                             std::to_string( s.size()/2 ) + "]",
                           parameters( s ) );
    }

    //! \brief Insert betapdf information (used to specify beta PDFs) into info
    //!   vector
    //! \param[inout] info Info vector of string-pairs to insert to
    //! \param[in] betapdf Vector of vectors specifying betapdf info
    //! \author J. Bakosi
    template< typename Info, typename VV >
    void betapdfs( Info& info, const VV& betapdf ) const {
      std::size_t i = 0;
      for (const auto& s : betapdf)
        info.emplace_back( "beta pds [comp" + std::to_string(++i) + "]",
                           parameters( s ) );
    }

    DiffEqFactory m_factory;                 //!< Differential equations factory
    std::set< ctr::DiffEqType > m_eqTypes;   //!< Count number of equation types
};

} // walker::

#endif // DiffEqStack_h<|MERGE_RESOLUTION|>--- conflicted
+++ resolved
@@ -2,11 +2,7 @@
 /*!
   \file      src/DiffEq/DiffEqStack.h
   \author    J. Bakosi
-<<<<<<< HEAD
-  \date      Thu 30 Apr 2015 09:39:15 AM MDT
-=======
-  \date      Thu 30 Apr 2015 02:42:59 PM MDT
->>>>>>> 49b42ea5
+  \date      Thu 30 Apr 2015 04:07:34 PM MDT
   \copyright 2012-2015, Jozsef Bakosi.
   \brief     Stack of differential equations
   \details   This file declares class DiffEqStack, which implements various
