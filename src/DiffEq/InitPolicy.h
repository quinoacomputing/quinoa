//******************************************************************************
/*!
  \file      src/DiffEq/InitPolicy.h
  \author    J. Bakosi
<<<<<<< HEAD
  \date      Thu 30 Apr 2015 04:20:09 PM MDT
=======
  \date      Thu 30 Apr 2015 10:09:31 PM MDT
>>>>>>> adcf2eb8
  \copyright 2012-2015, Jozsef Bakosi.
  \brief     Initialization policies
  \details   This file defines initialization policy classes. As opposed to
    coefficients policies, see, e.g., DiffEq/BetaCoeffPolicy.h, initialization
    policies are not SDE-specific -- at least at this time.

    General requirements on initialization policy classes:

    - Must define the member function _init_, which is used to do the
      initialization. Required signature:
      \code{.cpp}
        template< class eq, class InputDeck >
        static void init( const InputDeck& deck,
                          const tk::RNG& rng,
                          int stream,
<<<<<<< HEAD
                          tk::ParProps& particles,
=======
                          ParProps& particles,
>>>>>>> adcf2eb8
                          tk::ctr::ncomp_type e,
                          tk::ctr::ncomp_type ncomp,
                          tk::ctr::ncomp_type offset );
      \endcode
      where _deck_ is the input deck from which configuration is read, _rng_ is
      a reference to a random number generator to use, _stream_ is the thread
      (or stream) id, _particles_ denotes the particle properties array to be
      initialized, _e_ is the component index selecting which equation is to be
      initialized in the system, _ncomp_ is the total number of equations in the
      system, and _offset_ is the offset in the particle array at which
      initialization should be done.

    - Must define the static function _type()_, returning the enum value of the
      policy option. Example:
      \code{.cpp}
        static ctr::InitPolicyType type() noexcept {
          return ctr::InitPolicyType::RAW;
        }
      \endcode
      which returns the enum value of the option from the underlying option
      class, collecting all possible options for initialization policies.
*/
//******************************************************************************
#ifndef InitPolicy_h
#define InitPolicy_h

#include <cstring>
#include <algorithm>

#include <boost/mpl/vector.hpp>

#include <Macro.h>
#include <Types.h>
#include <ParticleProperties.h>
<<<<<<< HEAD
#include <Walker/Options/InitPolicy.h>
=======
#include <Options/InitPolicy.h>
>>>>>>> adcf2eb8
#include <RNG.h>

namespace walker {

//! Raw initialization policy: leave memory uninitialized
struct InitRaw {

  //! Initialize particle properties
  template< class eq, class InputDeck >
  static void init( const InputDeck& deck,
                    const tk::RNG& rng,
                    int stream,
<<<<<<< HEAD
                    tk::ParProps& particles,
=======
                    ParProps& particles,
>>>>>>> adcf2eb8
                    tk::ctr::ncomp_type e,
                    tk::ctr::ncomp_type ncomp,
                    tk::ctr::ncomp_type offset ) {}

  static ctr::InitPolicyType type() noexcept
  { return ctr::InitPolicyType::RAW; }
};

//! Zero initialization policy: zero particle properties
struct InitZero {

  //! Initialize particle properties
  template< class eq, class InputDeck >
  static void init( const InputDeck& deck,
                    const tk::RNG& rng,
                    int stream,
<<<<<<< HEAD
                    tk::ParProps& particles,
=======
                    ParProps& particles,
>>>>>>> adcf2eb8
                    tk::ctr::ncomp_type e,
                    tk::ctr::ncomp_type ncomp,
                    tk::ctr::ncomp_type offset )
  {
    std::memset( particles.ptr(), 0, particles.size()*sizeof(tk::real) );
  }

  static ctr::InitPolicyType type() noexcept
  { return ctr::InitPolicyType::ZERO; }
};

//! Delta initialization policy: put in delta-spikes as the joint PDF
struct InitDelta {

  //! Initialize particle properties
  template< class eq, class InputDeck >
  static void init( const InputDeck& deck,
                    const tk::RNG& rng,
                    int stream,
<<<<<<< HEAD
                    tk::ParProps& particles,
=======
                    ParProps& particles,
>>>>>>> adcf2eb8
                    tk::ctr::ncomp_type e,
                    tk::ctr::ncomp_type ncomp,
                    tk::ctr::ncomp_type offset )
  {
    using ncomp_t = kw::ncomp::info::expect::type;

    const auto& spike = deck.template get< tag::param, eq, tag::spike >().at(e);

    // use only the first ncomp spikes if there are more than the equation is
    // configured for
    const ncomp_t size = std::min( ncomp, spike.size() );

    for (ncomp_t c=0; c<size; ++c) {
      const auto& sc = spike[c];        // vector of spikes for component c

      ncomp_t i = 0;
      for (ncomp_t s=0; s<sc.size(); s+=2) {
        // compute number of samples to be set at relative probability height
        const auto npar =
          static_cast< ncomp_t >(
            static_cast< tk::real >( particles.npar() ) * sc[s+1] );
        // assign sample values
        for (ncomp_t p=0; p<npar; ++p) particles( i+p, c, offset ) = sc[s];
        i += npar;
      }
    }
  }

  static ctr::InitPolicyType type() noexcept
  { return ctr::InitPolicyType::JOINTDELTA; }
};

//! Beta initialization policy: generate samples from a joint beta PDF
struct InitBeta {

  //! Initialize particle properties (zero)
  template< class eq, class InputDeck >
  static void init( const InputDeck& deck,
                    const tk::RNG& rng,
                    int stream,
<<<<<<< HEAD
                    tk::ParProps& particles,
=======
                    ParProps& particles,
>>>>>>> adcf2eb8
                    tk::ctr::ncomp_type e,
                    tk::ctr::ncomp_type ncomp,
                    tk::ctr::ncomp_type offset )
  {
    using ncomp_t = kw::ncomp::info::expect::type;

    const auto& betapdf =
      deck.template get< tag::param, eq, tag::betapdf >().at(e);

<<<<<<< HEAD
    // use only the first ncomp spikes if there are more than the equation is
=======
    // use only the first ncomp betapdfs if there are more than the equation is
>>>>>>> adcf2eb8
    // configured for
    const ncomp_t size = std::min( ncomp, betapdf.size() );

    for (ncomp_t c=0; c<size; ++c) {
      // get vector of betapdf parameters for component c
      const auto& bc = betapdf[c];

      for (ncomp_t s=0; s<bc.size(); s+=4) {
        // generate beta random numbers for all particles using parameters in bc
        for (ncomp_t p=0; p<particles.npar(); ++p)
          rng.beta( stream, 1, bc[s], bc[s+1], bc[s+2], bc[s+3],
                    &particles( p, c, offset ) );
      }
    }

  }

  static ctr::InitPolicyType type() noexcept
  { return ctr::InitPolicyType::JOINTBETA; }
};

//! List of all initialization policies
using InitPolicies = boost::mpl::vector< InitRaw
                                       , InitZero
                                       , InitDelta
                                       , InitBeta >;

} // walker::

#endif // InitPolicy_h<|MERGE_RESOLUTION|>--- conflicted
+++ resolved
@@ -2,11 +2,7 @@
 /*!
   \file      src/DiffEq/InitPolicy.h
   \author    J. Bakosi
-<<<<<<< HEAD
-  \date      Thu 30 Apr 2015 04:20:09 PM MDT
-=======
   \date      Thu 30 Apr 2015 10:09:31 PM MDT
->>>>>>> adcf2eb8
   \copyright 2012-2015, Jozsef Bakosi.
   \brief     Initialization policies
   \details   This file defines initialization policy classes. As opposed to
@@ -22,11 +18,7 @@
         static void init( const InputDeck& deck,
                           const tk::RNG& rng,
                           int stream,
-<<<<<<< HEAD
-                          tk::ParProps& particles,
-=======
                           ParProps& particles,
->>>>>>> adcf2eb8
                           tk::ctr::ncomp_type e,
                           tk::ctr::ncomp_type ncomp,
                           tk::ctr::ncomp_type offset );
@@ -61,11 +53,7 @@
 #include <Macro.h>
 #include <Types.h>
 #include <ParticleProperties.h>
-<<<<<<< HEAD
-#include <Walker/Options/InitPolicy.h>
-=======
 #include <Options/InitPolicy.h>
->>>>>>> adcf2eb8
 #include <RNG.h>
 
 namespace walker {
@@ -78,11 +66,7 @@
   static void init( const InputDeck& deck,
                     const tk::RNG& rng,
                     int stream,
-<<<<<<< HEAD
-                    tk::ParProps& particles,
-=======
                     ParProps& particles,
->>>>>>> adcf2eb8
                     tk::ctr::ncomp_type e,
                     tk::ctr::ncomp_type ncomp,
                     tk::ctr::ncomp_type offset ) {}
@@ -99,11 +83,7 @@
   static void init( const InputDeck& deck,
                     const tk::RNG& rng,
                     int stream,
-<<<<<<< HEAD
-                    tk::ParProps& particles,
-=======
                     ParProps& particles,
->>>>>>> adcf2eb8
                     tk::ctr::ncomp_type e,
                     tk::ctr::ncomp_type ncomp,
                     tk::ctr::ncomp_type offset )
@@ -123,11 +103,7 @@
   static void init( const InputDeck& deck,
                     const tk::RNG& rng,
                     int stream,
-<<<<<<< HEAD
-                    tk::ParProps& particles,
-=======
                     ParProps& particles,
->>>>>>> adcf2eb8
                     tk::ctr::ncomp_type e,
                     tk::ctr::ncomp_type ncomp,
                     tk::ctr::ncomp_type offset )
@@ -168,11 +144,7 @@
   static void init( const InputDeck& deck,
                     const tk::RNG& rng,
                     int stream,
-<<<<<<< HEAD
-                    tk::ParProps& particles,
-=======
                     ParProps& particles,
->>>>>>> adcf2eb8
                     tk::ctr::ncomp_type e,
                     tk::ctr::ncomp_type ncomp,
                     tk::ctr::ncomp_type offset )
@@ -182,11 +154,7 @@
     const auto& betapdf =
       deck.template get< tag::param, eq, tag::betapdf >().at(e);
 
-<<<<<<< HEAD
-    // use only the first ncomp spikes if there are more than the equation is
-=======
     // use only the first ncomp betapdfs if there are more than the equation is
->>>>>>> adcf2eb8
     // configured for
     const ncomp_t size = std::min( ncomp, betapdf.size() );
 
