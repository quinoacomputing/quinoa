// *****************************************************************************
/*!
  \file      src/LinSys/linsysmerger.ci
<<<<<<< HEAD
  \author    Los Alamos National Laboratory
=======
>>>>>>> 109b1c9d
  \copyright 2012-2015, Jozsef Bakosi, 2016, Los Alamos National Security, LLC.
  \brief     Charm++ module interface file for merging a linear system
  \details   Charm++ module interface file for merging a linear system. See more
     in src/LinSys/LinSysMerger.h.
*/
// *****************************************************************************

module linsysmerger {

  include "unordered_map";

  extern module transporter;

  namespace tk {

    // List all possible specializations of templated chare to instantiate
    // registration and delivery of code for the individual specializations

    // Will specialize linear system merger for Transporter & Carrier
    chare LinSysMerger< inciter::CProxy_Transporter,
                        inciter::CProxy_Carrier,
                        inciter::AuxSolverLumpMassDiff >;

    // LinSysMerger is templated so that the same code (parameterized by the
    // type given by the template arguments, HostProxy and WorkerProxy) can be
    // generated for different types of proxies. Howver, all possible
    // specializations must be listed above to ensure that Charm++ generates
    // correct code.
    template< class HostProxy, class WorkerProxy, class AuxSolver >
    group LinSysMerger {
      entry LinSysMerger( const HostProxy& host,
                          const WorkerProxy& worker,
                          const std::map< int,
                            std::vector< std::size_t > >& side,
                          std::size_t ncomp,
                          bool feedback );
      initnode void registerBCMerger();
      entry void bounds( int pe, std::size_t lower, std::size_t upper );
      entry void enable_wait4rhs();
      entry void addrow( int fromch,
                         int frompe,
                         const std::set< std::size_t >& row );
      entry void recrow();
      entry [reductiontarget] void addbc( CkReductionMsg* msg );
      entry void addsol( int fromch,
                         const std::map< std::size_t,
                                         std::vector< tk::real > >& solution );
      entry void addlhs( int fromch,
        const std::map< std::size_t,
                        std::map< std::size_t,
                                  std::vector< tk::real > > >& lhs );
      entry void addrhs( int fromch,
                         const std::map< std::size_t,
                                         std::vector< tk::real > >& rhs );
      entry void addauxrhs( int fromch,
                            const std::map< std::size_t,
                                            std::vector< tk::real > >& auxrhs );
      entry void addauxlhs( int fromch,
                            const std::map< std::size_t,
                                            std::vector< tk::real > >& auxlhs );
      entry void adddiag( int fromch,
                          std::map< std::size_t,
                           std::vector< std::vector< tk::real > > >& solution );
      entry void rowsreceived();

      // SDAG code follows. See http://charm.cs.illinois.edu/manuals/html/
      // charm++/manual.html, Sec. "Structured Control Flow: Structured Dagger".

      // High-level overview of the dependency and asynchronous call structure
      // ---------------------------------------------------------------------
      //
      // Directed Acyclic Graph (DAG):
      // -----------------------------
      //
      // See src/LinSys/LinSysMerger.h.
      //
      // Interpretation of the DAG in src/LinSys/LinSysMerger.h
      // ------------------------------------------------------
      // Control flow is from left to right and top to bottom.
      //
      // We start out with all worker chares contributing their porition of the
      // global row IDs that each work on. This is labelled ChRow. The worker
      // chares also contribute, in parallel, their portion of the global node
      // ID lists at which they can set boundary conditions, labelled, ChBCs.
      // Once both row IDs and BC node lists are received on LinSysMerger, we do
      // a global reduction to Transport::rowcomplete() which spawns two
      // broadcasts: (1) LinSysMerger::rowsreceived(), and (2) worker::init().
      //
      // LinSysMerger::rowsreceived() path: The member function
      // tk::LinSysMerger::rowsreceived(), labeled Ver in the task-graph,
      // triggers and performs the following tasks: (1) Verification that
      // ensures consistent global row IDs. This step only happens in DEBUG
      // mode: VerRow is simply an Assert in member function rowsreceived). (2)
      // The second step in tk::LinSysMerger::rowsreceived() initiates is
      // building Hypre data from the global row indices received, labeled
      // HypreRow.
      //
      // Worker::init() path: Once the row IDs are contributed,
      // tk::Transporter::rowcomplete(), not only spaws
      // tk::LinSysMerger::rowsreceived() but also issues a broadcast to the
      // worker chares to start initializing their system. This is started with
      // a call to the init() member function of the worker. The tasks done in
      // init() include setting initial and boundary conditions, sending
      // unknown/solution vectors for assembly to LinSysMerger, start computing
      // the minimum time step size, outputing initial field data to file, start
      // computing the left hand sides for both the primary and auxiliary linear
      // systems, and sending all this for linear system assembly. The
      // contribution goes to those Linear System Merger group branch (one per
      // CPU) the workers happen to reside on. These steps are denoted by ChSol,
      // ChLhs, and ChAuxLhs in the graph above, and the contributions/assembly
      // is performed by the member functions charesol(), charelhs(), and
      // chareauxlhs(), respectively.
      //
      // Among other tasks, worker::init(), discussed above, also start
      // computing the minimum time step sizes based on all PDEs integrated.
      // Once a worker has finished with that task, it sends it contribution of
      // the smallest dt for computing a global minimum in Transporter::dt(),
      // which then spawns a broadcast to the workers to start advancing their
      // PDEs, which consists of computing the right hand sides for both the
      // primary system and the auxiliary system, ChRhs, ChAuxRhs. These
      // right hand sides can only be comnputed if the dt is available.
      //
      // Once the collection of the right hand side vector, ChRhs, is done, we
      // set boundary conditions on the RHS vector, RhsBC. Once the collection
      // of the left hand side matrix, ChLhs, is done, we set boundary
      // conditions on the LHS matrix, LhsBC.
      //
      // Primary solution only: Once each of the tasks, ChSol, LhsBC, and RhsBC,
      // (not all at the same time but separately) are done, we continue by
      // converting these data structures to a format that Hypre expects, done
      // in hypresol(), hyprelhs(), and hyprerhs(), denoted by similars labels
      // in the graph. These functions basically flatten the C++ data
      // structures to C-style arrays and linked arrays (for the matrix). Note
      // that the left and right hand sides can only begin to be converted to
      // Hypre data format if the boundary conditions have also been applied on
      // each.
      //
      // Primary solution only: Once the tasks, HypreSol, HypreLhs, HypreRhs,
      // (not all at the same time but separately) are done and the Hypre data
      // structure for the row IDs are complete, we continue by assigning the
      // flattened data structures (more precisely, their pointers) to the Hypre
      // vectors and Hypre matrix. These are denoted FillSol, FillLhs, and
      // FillRhs in the DAG and correspond to the member functions sol(), lhs(),
      // and rhs().
      //
      // Primary solution only: Once the tasks, FillSol, FillLhs, FIllRhs, (not
      // all at the same time, but separately) are, we continue by calling the
      // Hypre "assembly" routines for the solution vector, the left hand side
      // matrix, and the right hand side vector. These are denoted by AsmSol,
      // AsmLhs, and AsmRhs in the DAG, and performed by the member functions
      // assemblesol(), assemblelhs(), and assemblerhs(), respectively.
      //
      // Primary solution only: Once the assembly of the solution (unknown)
      // vector, the left hand side matrix, and the right hand side vector are
      // all done (on a CPU), labels AsmSol, AsmLhs, AsmRhs, respectively, we
      // call the solve() member function which solves the primary linear system
      // by calling Hypre and also updates the primary solution, i.e.,
      // propagates the new solution back to the worker chares, labeled Upd.
      //
      // Auxiliary solution only: The auxiliary solution is performed once the
      // boundary conditions have been set on the primary right hand side vector
      // (RhsBC), the auxiliary rhs vector, combined with primary the rhs
      // (AuxRhs) has been ready, and the auxiliary left hand side (AuxLhs) are
      // all complete. The solution of the auxiliary system is a simple
      // back-substitution, since the system is assumed diagonal. Note also,
      // that due to the way FluxCorrector::aec() computes the antidiffusive
      // element contributions and the way it applies the limiter in
      // FluxCorrector::lim(), there is no need to set Dirichlet boundary
      // conditions on the auxiliary system. See more details in
      // FluxCorrector::aec().
      //
      // A word on multiple invokation of SDAG triggers: As the commit message
      // of b79ea29 explains, the "triggers", such as hyprerow_complete(),
      // enumerated below, at threir call site should be thought of as messages
      // being put in some message queue and consumed at when clauses wherever
      // they appear. If they appear in multiple when clauses, they consume
      // multple messages, thus they have to be triggered multiple times. See
      // also
      // https://lists.cs.illinois.edu/lists/arc/charm/2016-09/msg00002.html.
      //
      // As discussed in src/LinSys/LinSysMerger.h, the SDAG logic discussed
      // here is the same regardless whether an auxiliary linear solution is
      // performed.

      entry void wait4row() {
        when row_complete(), bc_complete() serial "row" {
          signal2host_row_complete( m_host ); } };

      entry void wait4lhsbc() {
        when lhs_complete() serial "lhsbc" { lhsbc(); } };
      entry void wait4rhsbc() {
        when rhs_complete() serial "rhsbc" { rhsbc(); } };

      entry void wait4sol() {
        when sol_complete() serial "hypresol" { hypresol(); } };
      entry void wait4lhs() {
        when lhsbc_complete() serial "hyprelhs" { hyprelhs(); } };
      entry void wait4rhs() {
        when rhsbc_complete_rhs() serial "hyprerhs" { hyprerhs(); } };

      entry void wait4hypresol() {
        when hypresol_complete(), hyprerow_complete() serial "sol" { sol(); } };
      entry void wait4hyprelhs() {
        when hyprelhs_complete(), hyprerow_complete() serial "lhs" { lhs(); } };
      entry void wait4hyprerhs() {
        when hyprerhs_complete(), hyprerow_complete() serial "rhs" { rhs(); } };

      entry void wait4fillsol() {
        when fillsol_complete() serial "asmsol" { assemblesol(); } };
      entry void wait4filllhs() {
        when filllhs_complete() serial "asmlhs" { assemblelhs(); } };
      entry void wait4fillrhs() {
        when fillrhs_complete() serial "asmrhs" { assemblerhs(); } };

      entry void wait4asm() {
        when asmsol_complete(), asmlhs_complete(), asmrhs_complete()
          serial "solve" { solve(); } };
      entry void wait4aux() {
        when rhsbc_complete_aux(), auxlhs_complete(), auxrhs_complete()
          serial "aux" { auxsolve(); } };

      entry void wait4solve() {
        when solve_complete() serial "update" { updateSol(); } };
      entry void wait4auxsolve() {
        when auxsolve_complete() serial "updateaux" { updateAuxSol(); } };

      entry void row_complete();
      entry void bc_complete();
      entry void lhsbc_complete();
      entry void rhsbc_complete_rhs();
      entry void rhsbc_complete_aux();
      entry void hyprerow_complete();
      entry void lhs_complete();
      entry void rhs_complete();
      entry void sol_complete();
      entry void auxrhs_complete();
      entry void auxlhs_complete();
      entry void hyprelhs_complete();
      entry void hyprerhs_complete();
      entry void hypresol_complete();
      entry void filllhs_complete();
      entry void fillrhs_complete();
      entry void fillsol_complete();
      entry void asmlhs_complete();
      entry void asmrhs_complete();
      entry void asmsol_complete();
      entry void solve_complete();
      entry void auxsolve_complete();
    };

  } // tk::

}<|MERGE_RESOLUTION|>--- conflicted
+++ resolved
@@ -1,10 +1,6 @@
 // *****************************************************************************
 /*!
   \file      src/LinSys/linsysmerger.ci
-<<<<<<< HEAD
-  \author    Los Alamos National Laboratory
-=======
->>>>>>> 109b1c9d
   \copyright 2012-2015, Jozsef Bakosi, 2016, Los Alamos National Security, LLC.
   \brief     Charm++ module interface file for merging a linear system
   \details   Charm++ module interface file for merging a linear system. See more
