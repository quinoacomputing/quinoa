--- conflicted
+++ resolved
@@ -2,11 +2,7 @@
 /*!
   \file      src/LinSys/LinSysMerger.C
   \author    J. Bakosi
-<<<<<<< HEAD
-  \date      Fri 15 Jul 2016 10:55:26 AM MDT
-=======
   \date      Tue 19 Jul 2016 08:41:03 AM MDT
->>>>>>> c0986ac4
   \copyright 2012-2015, Jozsef Bakosi, 2016, Los Alamos National Security, LLC.
   \brief     Linear system merger
   \details   Linear system merger.
@@ -24,19 +20,6 @@
 
 namespace tk {
 
-<<<<<<< HEAD
-//! \brief Charm++ BC merger reducer
-//! \details This variable is defined here in the .C file and declared as extern
-//!   in LinSysMerger.h. If instead one defines it in the header (as static),
-//!   a new version of the variable is created any time the header file is
-//!   included, yielding no compilation nor linking errors. However, that leads
-//!   to runtime errors, since LinSysMerger::registerBCMerger(), a Charm++
-//!   "initnode" entry method, *may* fill one while contribute() may use the
-//!   other (unregistered) one. Result: undefined behavior, segfault, and
-//!   formatting the internet ...
-CkReduction::reducerType BCVectorMerger;
-CkReduction::reducerType BCMapMerger;
-=======
 //! \brief Charm++ reducers used by LinSysMerger
 //! \details These variables are defined here in the .C file and declared as
 //!   extern in LinSysMerger.h. If instead one defines them in the header (as
@@ -49,7 +32,6 @@
 CkReduction::reducerType BCVectorMerger;
 CkReduction::reducerType BCMapMerger;
 CkReduction::reducerType BCValMerger;
->>>>>>> c0986ac4
 
 }
 
