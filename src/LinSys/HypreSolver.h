--- conflicted
+++ resolved
@@ -2,11 +2,7 @@
 /*!
   \file      src/LinSys/HypreSolver.h
   \author    J. Bakosi
-<<<<<<< HEAD
-  \date      Mon 18 Jul 2016 04:11:45 PM MDT
-=======
   \date      Thu 21 Jul 2016 08:56:41 AM MDT
->>>>>>> 6e3def9d
   \copyright 2012-2015, Jozsef Bakosi, 2016, Los Alamos National Security, LLC.
   \brief     Hypre solver class
   \details   Hypre solver class.
@@ -62,7 +58,7 @@
         HYPRE_PCGGetNumIterations( m_solver, &niter );
         double resnorm;
         HYPRE_PCGGetFinalRelativeResidualNorm( m_solver, &resnorm );
-        std::cout << "it = " << niter << ", norm = " << resnorm << std::endl;
+        //std::cout << "it = " << niter << ", norm = " << resnorm << std::endl;
       }
     }
 
