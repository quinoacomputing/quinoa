--- conflicted
+++ resolved
@@ -58,12 +58,8 @@
     s << "\n>>> Exception at " << m_file << ":" << m_line << ": " << m_func;
   m_message = s.str();
 
-<<<<<<< HEAD
-  printf( ">>> Exception: %s\n", m_message.c_str() );
-=======
   // Uses streams (std::cerr) so it can be redirected
   std::cerr << ">>> Exception: " << m_message.c_str() << '\n';
->>>>>>> bae4968d
 
   // Save call-trace
   saveTrace();
