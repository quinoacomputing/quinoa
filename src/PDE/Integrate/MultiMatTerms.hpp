--- conflicted
+++ resolved
@@ -30,11 +30,7 @@
 void
 nonConservativeInt( ncomp_t system,
                     std::size_t nmat,
-<<<<<<< HEAD
-                    ncomp_t offset,
                     const std::vector< inciter::EoS_Base* >& mat_blk,
-=======
->>>>>>> e2b0d94a
                     const std::size_t ndof,
                     const std::size_t rdof,
                     const std::size_t nelem,
@@ -66,11 +62,7 @@
 nonConservativeIntFV(
   ncomp_t system,
   std::size_t nmat,
-<<<<<<< HEAD
-  ncomp_t offset,
   const std::vector< inciter::EoS_Base* >& mat_blk,
-=======
->>>>>>> e2b0d94a
   const std::size_t rdof,
   const std::size_t nelem,
   const std::vector< std::size_t >& inpoel,
