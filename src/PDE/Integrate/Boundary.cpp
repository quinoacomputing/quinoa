--- conflicted
+++ resolved
@@ -31,13 +31,8 @@
 namespace tk {
 
 void
-<<<<<<< HEAD
-bndSurfInt( ncomp_t system,
-            const bool pref,
+bndSurfInt( const bool pref,
             std::size_t nmat,
-=======
-bndSurfInt( std::size_t nmat,
->>>>>>> 1a2099d9
             const std::vector< inciter::EOS >& mat_blk,
             const std::size_t ndof,
             const std::size_t rdof,
@@ -64,11 +59,7 @@
 //! \details This function computes contributions from surface integrals along
 //!   all faces for a particular boundary condition type, configured by the state
 //!   function
-<<<<<<< HEAD
-//! \param[in] system Equation system index
 //! \param[in] pref Indicator for p-adaptive algorithm
-=======
->>>>>>> 1a2099d9
 //! \param[in] nmat Number of materials in this PDE system
 //! \param[in] mat_blk EOS material block
 //! \param[in] ndof Maximum number of degrees of freedom
