// *****************************************************************************
/*!
  \file      src/PDE/Integrate/Volume.cpp
  \copyright 2012-2015 J. Bakosi,
             2016-2018 Los Alamos National Security, LLC.,
             2019-2021 Triad National Security, LLC.
             All rights reserved. See the LICENSE file for details.
  \brief     Functions for computing volume integrals for a system of PDEs in DG
     methods
  \details   This file contains functionality for computing volume integrals for
     a system of PDEs used in discontinuous Galerkin methods for various orders
     of numerical representation.
*/
// *****************************************************************************

#include "Volume.hpp"
#include "Vector.hpp"
#include "Quadrature.hpp"
#include "Reconstruction.hpp"

void
tk::volInt( ncomp_t system,
            std::size_t nmat,
            real t,
            const std::vector< inciter::EoS_Base* >& mat_blk,
            const std::size_t ndof,
            const std::size_t rdof,
            const std::size_t nelem,
            const std::vector< std::size_t >& inpoel,
            const UnsMesh::Coords& coord,
            const Fields& geoElem,
            const FluxFn& flux,
            const VelFn& vel,
            const Fields& U,
            const Fields& P,
            const std::vector< std::size_t >& ndofel,
            Fields& R,
            int intsharp )
// *****************************************************************************
//  Compute volume integrals for DG
//! \param[in] system Equation system index
//! \param[in] nmat Number of materials in this PDE system
//! \param[in] t Physical time
//! \param[in] mat_blk EOS material block
//! \param[in] ndof Maximum number of degrees of freedom
//! \param[in] rdof Total number of degrees of freedom included reconstructed ones
//! \param[in] nelem Maximum number of elements
//! \param[in] inpoel Element-node connectivity
//! \param[in] coord Array of nodal coordinates
//! \param[in] geoElem Element geometry array
//! \param[in] flux Flux function to use
//! \param[in] vel Function to use to query prescribed velocity (if any)
//! \param[in] U Solution vector at recent time step
//! \param[in] P Vector of primitives at recent time step
//! \param[in] ndofel Vector of local number of degrees of freedom
//! \param[in,out] R Right-hand side vector added to
//! \param[in] intsharp Interface compression tag, an optional argument, with
//!   default 0, so that it is unused for single-material and transport.
// *****************************************************************************
{
  const auto& cx = coord[0];
  const auto& cy = coord[1];
  const auto& cz = coord[2];

  auto ncomp = U.nprop()/rdof;
  auto nprim = P.nprop()/rdof;

  // compute volume integrals
  for (std::size_t e=0; e<nelem; ++e)
  {
    if(ndofel[e] > 1)
    {
      auto ng = tk::NGvol(ndofel[e]);

      // arrays for quadrature points
      std::array< std::vector< real >, 3 > coordgp;
      std::vector< real > wgp;

      coordgp[0].resize( ng );
      coordgp[1].resize( ng );
      coordgp[2].resize( ng );
      wgp.resize( ng );

      GaussQuadratureTet( ng, coordgp, wgp );

      // Extract the element coordinates
      std::array< std::array< real, 3>, 4 > coordel {{
        {{ cx[ inpoel[4*e  ] ], cy[ inpoel[4*e  ] ], cz[ inpoel[4*e  ] ] }},
        {{ cx[ inpoel[4*e+1] ], cy[ inpoel[4*e+1] ], cz[ inpoel[4*e+1] ] }},
        {{ cx[ inpoel[4*e+2] ], cy[ inpoel[4*e+2] ], cz[ inpoel[4*e+2] ] }},
        {{ cx[ inpoel[4*e+3] ], cy[ inpoel[4*e+3] ], cz[ inpoel[4*e+3] ] }}
      }};

      auto jacInv =
              inverseJacobian( coordel[0], coordel[1], coordel[2], coordel[3] );

      // Compute the derivatives of basis function for DG(P1)
      auto dBdx = eval_dBdx_p1( ndofel[e], jacInv );

      // Gaussian quadrature
      for (std::size_t igp=0; igp<ng; ++igp)
      {
        if (ndofel[e] > 4)
          eval_dBdx_p2( igp, coordgp, jacInv, dBdx );

        // Compute the coordinates of quadrature point at physical domain
        auto gp = eval_gp( igp, coordel, coordgp );

        // Compute the basis function
        auto B = eval_basis( ndofel[e], coordgp[0][igp], coordgp[1][igp],
                             coordgp[2][igp] );

        auto wt = wgp[igp] * geoElem(e, 0);

<<<<<<< HEAD
        auto state = evalPolynomialSol(system, offset, mat_blk, intsharp, ncomp,
          nprim, rdof, nmat, e, ndofel[e], inpoel, coord, geoElem,
=======
        auto state = evalPolynomialSol(system, intsharp, ncomp, nprim,
          rdof, nmat, e, ndofel[e], inpoel, coord, geoElem,
>>>>>>> e2b0d94a
          {{coordgp[0][igp], coordgp[1][igp], coordgp[2][igp]}}, B, U, P);

        // evaluate prescribed velocity (if any)
        auto v = vel( system, ncomp, gp[0], gp[1], gp[2], t );

        // comput flux
        auto fl = flux( system, ncomp, mat_blk, state, v );

        update_rhs( ncomp, ndof, ndofel[e], wt, e, dBdx, fl, R );
      }
    }
  }
}

void
tk::update_rhs( ncomp_t ncomp,
                const std::size_t ndof,
                const std::size_t ndof_el,
                const tk::real wt,
                const std::size_t e,
                const std::array< std::vector<tk::real>, 3 >& dBdx,
                const std::vector< std::array< tk::real, 3 > >& fl,
                Fields& R )
// *****************************************************************************
//  Update the rhs by adding the source term integrals
//! \param[in] ncomp Number of scalar components in this PDE system
//! \param[in] ndof Maximum number of degrees of freedom
//! \param[in] ndof_el Number of degrees of freedom for local element
//! \param[in] wt Weight of gauss quadrature point
//! \param[in] e Element index
//! \param[in] dBdx Vector of basis function derivatives
//! \param[in] fl Vector of numerical flux
//! \param[in,out] R Right-hand side vector computed
// *****************************************************************************
{
  Assert( dBdx[0].size() == ndof_el,
    "Size mismatch for basis function derivatives" );
  Assert( dBdx[1].size() == ndof_el,
    "Size mismatch for basis function derivatives" );
  Assert( dBdx[2].size() == ndof_el,
    "Size mismatch for basis function derivatives" );
  Assert( fl.size() == ncomp, "Size mismatch for flux term" );

  for (ncomp_t c=0; c<ncomp; ++c)
  {
    auto mark = c*ndof;
    R(e, mark+1) +=
      wt * (fl[c][0]*dBdx[0][1] + fl[c][1]*dBdx[1][1] + fl[c][2]*dBdx[2][1]);
    R(e, mark+2) +=
      wt * (fl[c][0]*dBdx[0][2] + fl[c][1]*dBdx[1][2] + fl[c][2]*dBdx[2][2]);
    R(e, mark+3) +=
      wt * (fl[c][0]*dBdx[0][3] + fl[c][1]*dBdx[1][3] + fl[c][2]*dBdx[2][3]);

    if( ndof_el > 4 )
    {
      R(e, mark+4) +=
        wt * (fl[c][0]*dBdx[0][4] + fl[c][1]*dBdx[1][4] + fl[c][2]*dBdx[2][4]);
      R(e, mark+5) +=
        wt * (fl[c][0]*dBdx[0][5] + fl[c][1]*dBdx[1][5] + fl[c][2]*dBdx[2][5]);
      R(e, mark+6) +=
        wt * (fl[c][0]*dBdx[0][6] + fl[c][1]*dBdx[1][6] + fl[c][2]*dBdx[2][6]);
      R(e, mark+7) +=
        wt * (fl[c][0]*dBdx[0][7] + fl[c][1]*dBdx[1][7] + fl[c][2]*dBdx[2][7]);
      R(e, mark+8) +=
        wt * (fl[c][0]*dBdx[0][8] + fl[c][1]*dBdx[1][8] + fl[c][2]*dBdx[2][8]);
      R(e, mark+9) +=
        wt * (fl[c][0]*dBdx[0][9] + fl[c][1]*dBdx[1][9] + fl[c][2]*dBdx[2][9]);
    }
  }
}<|MERGE_RESOLUTION|>--- conflicted
+++ resolved
@@ -112,13 +112,8 @@
 
         auto wt = wgp[igp] * geoElem(e, 0);
 
-<<<<<<< HEAD
-        auto state = evalPolynomialSol(system, offset, mat_blk, intsharp, ncomp,
-          nprim, rdof, nmat, e, ndofel[e], inpoel, coord, geoElem,
-=======
-        auto state = evalPolynomialSol(system, intsharp, ncomp, nprim,
+        auto state = evalPolynomialSol(system, mat_blk, intsharp, ncomp, nprim,
           rdof, nmat, e, ndofel[e], inpoel, coord, geoElem,
->>>>>>> e2b0d94a
           {{coordgp[0][igp], coordgp[1][igp], coordgp[2][igp]}}, B, U, P);
 
         // evaluate prescribed velocity (if any)
