--- conflicted
+++ resolved
@@ -618,15 +618,6 @@
     if (dof_el > 1)
     {
       std::vector< std::vector< tk::real > > unk;
-<<<<<<< HEAD
-      std::vector< std::vector< tk::real > > prim;
-      // limit conserved quantities
-      auto phic = VertexBasedLimiting(unk, U, esup, inpoel, coord, geoElem, e,
-        rdof, dof_el, offset, ncomp, gid, bid, uNodalExtrm);
-      // limit primitive quantities
-      auto phip = VertexBasedLimiting(unk, P, esup, inpoel, coord, geoElem, e,
-        rdof, dof_el, offset, nprim, gid, bid, pNodalExtrm);
-=======
       std::vector< tk::real > phic(ncomp, 1.0);
       std::vector< tk::real > phip(nprim, 1.0);
       if(shockmarker[e]) {
@@ -671,7 +662,6 @@
           }
         }
       }
->>>>>>> cab994c8
 
       std::vector< tk::real > phic_p2;
 
@@ -719,48 +709,32 @@
 }
 
 void
-<<<<<<< HEAD
 VertexBasedMultiMat_P2(
   const std::map< std::size_t, std::vector< std::size_t > >& esup,
   const std::vector< std::size_t >& inpoel,
   const std::vector< std::size_t >& ndofel,
-=======
-VertexBasedMultiMat_FV(
-  const std::map< std::size_t, std::vector< std::size_t > >& esup,
-  const std::vector< std::size_t >& inpoel,
->>>>>>> cab994c8
   std::size_t nelem,
   std::size_t system,
   std::size_t offset,
   const tk::Fields& geoElem,
   const tk::UnsMesh::Coords& coord,
-<<<<<<< HEAD
   const std::vector< std::size_t >& gid,
   const std::unordered_map< std::size_t, std::size_t >& bid,
   const std::vector< std::vector<tk::real> >& uNodalExtrm,
   const std::vector< std::vector<tk::real> >& pNodalExtrm,
-=======
->>>>>>> cab994c8
   tk::Fields& U,
   tk::Fields& P,
   std::size_t nmat )
 // *****************************************************************************
-<<<<<<< HEAD
 //  Kuzmin's vertex-based limiter for multi-material DGP2
 //! \param[in] esup Elements surrounding points
 //! \param[in] inpoel Element connectivity
 //! \param[in] ndofel Vector of local number of degrees of freedom
-=======
-//  Kuzmin's vertex-based limiter for multi-material FV
-//! \param[in] esup Elements surrounding points
-//! \param[in] inpoel Element connectivity
->>>>>>> cab994c8
 //! \param[in] nelem Number of elements
 //! \param[in] system Index for equation systems
 //! \param[in] offset Offset this PDE system operates from
 //! \param[in] geoElem Element geometry array
 //! \param[in] coord Array of nodal coordinates
-<<<<<<< HEAD
 //! \param[in] gid Local->global node id map
 //! \param[in] bid Local chare-boundary node ids (value) associated to
 //!   global node ids (key)
@@ -768,8 +742,6 @@
 //!   variables
 //! \param[in] pNodalExtrm Chare-boundary nodal extrema for primitive
 //!   variables
-=======
->>>>>>> cab994c8
 //! \param[in,out] U High-order solution vector which gets limited
 //! \param[in,out] P High-order vector of primitives which gets limited
 //! \param[in] nmat Number of materials in this PDE system
@@ -780,16 +752,12 @@
 // *****************************************************************************
 {
   const auto rdof = inciter::g_inputdeck.get< tag::discr, tag::rdof >();
-<<<<<<< HEAD
   const auto ndof = inciter::g_inputdeck.get< tag::discr, tag::ndof >();
-=======
->>>>>>> cab994c8
   const auto intsharp = inciter::g_inputdeck.get< tag::param, tag::multimat,
     tag::intsharp >()[system];
   std::size_t ncomp = U.nprop()/rdof;
   std::size_t nprim = P.nprop()/rdof;
 
-<<<<<<< HEAD
   // Copy field data U to U_lim. U_lim will store the limited solution
   // temperally to avoid the limited solution will be used when finding
   // the min/max bounds for the limiting function
@@ -824,7 +792,8 @@
         tk::DubinerToTaylor(nprim, offset, e, dof_el, P, inpoel, coord);
 
       // The vector of limiting coefficients for P1 and P2 coefficients
-      std::vector< tk::real > phic_p1, phic_p2, phip_p1, phip_p2;
+      std::vector< tk::real > phic_p1(ncomp, 1.0), phic_p2(ncomp, 1.0);
+      std::vector< tk::real > phip_p1(nprim, 1.0), phip_p2(nprim, 1.0);
 
       // If DGP2 is applied, apply the limiter function to the first derivative
       // to obtain the limiting coefficient for P2 coefficients
@@ -837,11 +806,11 @@
       }
 
       // limit conserved quantities
-      phic_p1 = VertexBasedLimiting(unk, U, esup, inpoel, coord, geoElem, e,
-        rdof, dof_el, offset, ncomp, gid, bid, uNodalExtrm);
+      VertexBasedLimiting(unk, U, esup, inpoel, coord, geoElem, e, rdof,
+          dof_el, offset, ncomp, phic_p1, {0, ncomp-1});
       // limit primitive quantities
-      phip_p1 = VertexBasedLimiting(prim, P, esup, inpoel, coord, geoElem, e,
-        rdof, dof_el, offset, nprim, gid, bid, pNodalExtrm);
+      VertexBasedLimiting(prim, P, esup, inpoel, coord, geoElem, e, rdof,
+          dof_el, offset, nprim, phip_p1, {0, nprim-1});
 
       for (std::size_t c=0; c<ncomp; ++c)
         phic_p1[c] = std::max(phic_p1[c], phic_p2[c]);
@@ -957,7 +926,52 @@
       auto mark = c*rdof;
       for(std::size_t idof=1; idof<rdof; idof++)
         U(e, mark+idof, offset) = U_lim(e, mark+idof, offset);
-=======
+    }
+    for (std::size_t c=0; c<nprim; ++c)
+    {
+      auto mark = c*rdof;
+      for(std::size_t idof=1; idof<rdof; idof++)
+        P(e, mark+idof, offset) = P_lim(e, mark+idof, offset);
+    }
+  }
+}
+
+void
+VertexBasedMultiMat_FV(
+  const std::map< std::size_t, std::vector< std::size_t > >& esup,
+  const std::vector< std::size_t >& inpoel,
+  std::size_t nelem,
+  std::size_t system,
+  std::size_t offset,
+  const tk::Fields& geoElem,
+  const tk::UnsMesh::Coords& coord,
+  tk::Fields& U,
+  tk::Fields& P,
+  std::size_t nmat )
+// *****************************************************************************
+//  Kuzmin's vertex-based limiter for multi-material FV
+//! \param[in] esup Elements surrounding points
+//! \param[in] inpoel Element connectivity
+//! \param[in] nelem Number of elements
+//! \param[in] system Index for equation systems
+//! \param[in] offset Offset this PDE system operates from
+//! \param[in] geoElem Element geometry array
+//! \param[in] coord Array of nodal coordinates
+//! \param[in,out] U High-order solution vector which gets limited
+//! \param[in,out] P High-order vector of primitives which gets limited
+//! \param[in] nmat Number of materials in this PDE system
+//! \details This vertex-based limiter function should be called for multimat.
+//!   For details see: Kuzmin, D. (2010). A vertex-based hierarchical slope
+//!   limiter for p-adaptive discontinuous Galerkin methods. Journal of
+//!   computational and applied mathematics, 233(12), 3077-3085.
+// *****************************************************************************
+{
+  const auto rdof = inciter::g_inputdeck.get< tag::discr, tag::rdof >();
+  const auto intsharp = inciter::g_inputdeck.get< tag::param, tag::multimat,
+    tag::intsharp >()[system];
+  std::size_t ncomp = U.nprop()/rdof;
+  std::size_t nprim = P.nprop()/rdof;
+
   for (std::size_t e=0; e<nelem; ++e)
   {
     std::vector< std::vector< tk::real > > unk;
@@ -996,19 +1010,13 @@
       U(e, mark+1, offset) = phic[c] * U(e, mark+1, offset);
       U(e, mark+2, offset) = phic[c] * U(e, mark+2, offset);
       U(e, mark+3, offset) = phic[c] * U(e, mark+3, offset);
->>>>>>> cab994c8
     }
     for (std::size_t c=0; c<nprim; ++c)
     {
       auto mark = c*rdof;
-<<<<<<< HEAD
-      for(std::size_t idof=1; idof<rdof; idof++)
-        P(e, mark+idof, offset) = P_lim(e, mark+idof, offset);
-=======
       P(e, mark+1, offset) = phip[c] * P(e, mark+1, offset);
       P(e, mark+2, offset) = phip[c] * P(e, mark+2, offset);
       P(e, mark+3, offset) = phip[c] * P(e, mark+3, offset);
->>>>>>> cab994c8
     }
   }
 }
@@ -1248,7 +1256,8 @@
             tk::Jacobian( coordel[0], coordel[1], gp, coordel[3] ) / detT,
             tk::Jacobian( coordel[0], coordel[1], coordel[2], gp ) / detT );
 
-      auto state = tk::eval_state( ncomp, offset, rdof, dof_el, e, U, B_l, {0, ncomp-1} );
+      auto state =
+        tk::eval_state(ncomp, offset, rdof, dof_el, e, U, B_l, {0, ncomp-1});
 
       Assert( state.size() == ncomp, "Size mismatch" );
 
@@ -1294,16 +1303,9 @@
   std::size_t rdof,
   std::size_t dof_el,
   std::size_t offset,
-<<<<<<< HEAD
-  std::size_t n,
-  const std::vector< std::size_t >& gid,
-  const std::unordered_map< std::size_t, std::size_t >& bid,
-  const std::vector< std::vector<tk::real> >& NodalExtrm )
-=======
   std::size_t ncomp,
   std::vector< tk::real >& phi,
   const std::array< std::size_t, 2 >& VarRange )
->>>>>>> cab994c8
 // *****************************************************************************
 //  Kuzmin's vertex-based limiter function calculation for P1 dofs
 //! \param[in] U High-order solution vector which is to be limited
@@ -1315,15 +1317,7 @@
 //! \param[in] rdof Maximum number of reconstructed degrees of freedom
 //! \param[in] dof_el Local number of degrees of freedom
 //! \param[in] offset Index for equation systems
-<<<<<<< HEAD
-//! \param[in] n Number of scalar components to limit
-//! \param[in] gid Local->global node id map
-//! \param[in] bid Local chare-boundary node ids (value) associated to
-//!   global node ids (key)
-//! \param[in] NodalExtrm Chare-boundary nodal extrema
-=======
 //! \param[in] ncomp Number of scalar components in this PDE system
->>>>>>> cab994c8
 //! \return phi Limiter function for solution in element e
 // *****************************************************************************
 {
@@ -1350,22 +1344,14 @@
   auto detT =
     tk::Jacobian( coordel[0], coordel[1], coordel[2], coordel[3] );
 
-<<<<<<< HEAD
-  std::vector< tk::real > uMin(n, 0.0), uMax(n, 0.0), phi(n, 1.0);
-=======
   std::vector< tk::real > uMin(VarRange[1]-VarRange[0]+1, 0.0),
                           uMax(VarRange[1]-VarRange[0]+1, 0.0);
->>>>>>> cab994c8
 
   // loop over all nodes of the element e
   for (std::size_t lp=0; lp<4; ++lp)
   {
     // reset min/max
-<<<<<<< HEAD
-    for (std::size_t c=0; c<n; ++c)
-=======
     for (std::size_t c=VarRange[0]; c<=VarRange[1]; ++c)
->>>>>>> cab994c8
     {
       auto mark = c*rdof;
       auto cmark = c-VarRange[0];
@@ -1379,28 +1365,7 @@
     // loop over all the internal elements surrounding this node p
     for (auto er : pesup)
     {
-<<<<<<< HEAD
-      if(er < nelem)
-      {
-        for (std::size_t c=0; c<n; ++c)
-        {
-          auto mark = c*rdof;
-          uMin[c] = std::min(uMin[c], U(er, mark, offset));
-          uMax[c] = std::max(uMax[c], U(er, mark, offset));
-        }
-      }
-    }
-
-    // If node p is the chare-boundary node, find min/max by comparing with
-    // the chare-boundary nodal extrema from vector NodalExtrm
-    auto gip = bid.find( gid[p] );
-    if(gip != end(bid))
-    {
-      auto ndof_NodalExtrm = NodalExtrm[0].size() / (n * 2);
-      for (std::size_t c=0; c<n; ++c)
-=======
       for (std::size_t c=VarRange[0]; c<=VarRange[1]; ++c)
->>>>>>> cab994c8
       {
         auto mark = c*rdof;
         auto cmark = c-VarRange[0];
@@ -1420,11 +1385,7 @@
             tk::Jacobian( coordel[0], gp, coordel[2], coordel[3] ) / detT,
             tk::Jacobian( coordel[0], coordel[1], gp, coordel[3] ) / detT,
             tk::Jacobian( coordel[0], coordel[1], coordel[2], gp ) / detT );
-<<<<<<< HEAD
-      state = tk::eval_state( n, offset, rdof, dof_el, e, U, B_p );
-=======
-      state = tk::eval_state( ncomp, offset, rdof, dof_el, e, U, B_p, VarRange );
->>>>>>> cab994c8
+      state = tk::eval_state(ncomp, offset, rdof, dof_el, e, U, B_p, VarRange);
     }
     else {  // If DG(P2), evaluate high order solution based on Taylor basis
       // The nodal and central coordinates
@@ -1433,20 +1394,16 @@
         { geoElem(e,1,0), geoElem(e,2,0), geoElem(e,3,0) };
       auto B_p = tk::eval_TaylorBasis( rdof, node, x_center, coordel );
 
-      state.resize( n, 0.0 );
-      for (ncomp_t c=0; c<n; ++c)
+      state.resize( ncomp, 0.0 );
+      for (ncomp_t c=0; c<ncomp; ++c)
         for(std::size_t idof = 0; idof < 4; idof++)
           state[c] += unk[c][idof] * B_p[idof];
     }
 
-    Assert( state.size() == n, "Size mismatch" );
+    Assert( state.size() == ncomp, "Size mismatch" );
 
     // compute the limiter function
-<<<<<<< HEAD
-    for (std::size_t c=0; c<n; ++c)
-=======
     for (std::size_t c=VarRange[0]; c<=VarRange[1]; ++c)
->>>>>>> cab994c8
     {
       auto phi_gp = 1.0;
       auto mark = c*rdof;
@@ -1654,10 +1611,6 @@
   return phi;
 }
 
-<<<<<<< HEAD
-
-=======
->>>>>>> cab994c8
 void consistentMultiMatLimiting_P1(
   const std::size_t nmat,
   const ncomp_t offset,
@@ -1897,7 +1850,8 @@
       auto B = tk::eval_basis( ndof, coordgp[0][igp], coordgp[1][igp],
         coordgp[2][igp] );
 
-      auto state = tk::eval_state(U.nprop()/ndof, offset, ndof, ndof, e, U, B);
+      auto state = tk::eval_state(U.nprop()/ndof, offset, ndof, ndof, e, U, B,
+        {0, U.nprop()/ndof-1} );
 
       for(std::size_t imat = 0; imat < nmat; imat++)
       {
@@ -2023,8 +1977,8 @@
             tk::Jacobian( coordel[0], coordel[1], gp, coordel[3] ) / detT,
             tk::Jacobian( coordel[0], coordel[1], coordel[2], gp ) / detT );
 
-      auto state = eval_state( ncomp, offset, ndof, ndof, e, U, B );
-      auto sprim = eval_state( nprim, offset, ndof, ndof, e, P, B );
+      auto state = eval_state(ncomp, offset, ndof, ndof, e, U, B, {0, ncomp-1});
+      auto sprim = eval_state(nprim, offset, ndof, ndof, e, P, B, {0, nprim-1});
 
       for(std::size_t imat = 0; imat < nmat; imat++)
       {
@@ -2069,8 +2023,8 @@
       auto B = tk::eval_basis( ndof, coordgp[0][igp], coordgp[1][igp],
         coordgp[2][igp] );
 
-      auto state = eval_state( ncomp, offset, ndof, ndof, e, U, B );
-      auto sprim = eval_state( nprim, offset, ndof, ndof, e, P, B );
+      auto state = eval_state(ncomp, offset, ndof, ndof, e, U, B, {0, ncomp-1});
+      auto sprim = eval_state(nprim, offset, ndof, ndof, e, P, B, {0, nprim-1});
 
       for(std::size_t imat = 0; imat < nmat; imat++)
       {
