--- conflicted
+++ resolved
@@ -2,11 +2,7 @@
 /*!
   \file      src/PDE/PDE.h
   \author    J. Bakosi
-<<<<<<< HEAD
-  \date      Mon 11 Jul 2016 11:55:07 AM MDT
-=======
   \date      Mon 18 Jul 2016 11:28:17 AM MDT
->>>>>>> f00bd8b0
   \copyright 2012-2015, Jozsef Bakosi, 2016, Los Alamos National Security, LLC.
   \brief     Partial differential equation
   \details   This file defines a generic partial differential equation class.
@@ -103,10 +99,6 @@
 
     //! \brief Public interface for querying if a Dirichlet boundary condition
     //!   has set by the user on any side set for any component in the PDE
-<<<<<<< HEAD
-    bool bc_dirichlet( int sideset ) const
-    { return self->bc_dirichlet( sideset ); }
-=======
     bool anydirbc( int sideset ) const
     { return self->anydirbc( sideset ); }
 
@@ -114,7 +106,6 @@
     //!  set by the user on a given side set for all components in a PDE system
     std::vector< std::pair< bool, tk::real > > dirbc( int sideset ) const
     { return self->dirbc( sideset ); }
->>>>>>> f00bd8b0
 
     //! Public interface to returning field output labels
     std::vector< std::string > names() const { return self->names(); }
@@ -156,12 +147,8 @@
                         const std::vector< std::size_t >&,
                         const tk::MeshNodes&, const tk::MeshNodes&,
                         tk::MeshNodes& ) const = 0;
-<<<<<<< HEAD
-      virtual bool bc_dirichlet( int ) const = 0;
-=======
       virtual bool anydirbc( int ) const = 0;
       virtual std::vector< std::pair< bool, tk::real > > dirbc( int ) const = 0;
->>>>>>> f00bd8b0
       virtual std::vector< std::string > names() const = 0;
       virtual std::vector< std::vector< tk::real > > output(
         tk::real,
@@ -191,15 +178,10 @@
                 const tk::MeshNodes& Un,
                 tk::MeshNodes& R ) const override
       { data.rhs( mult, dt, coord, inpoel, U, Un, R ); }
-<<<<<<< HEAD
-      bool bc_dirichlet( int sideset ) const override
-      { return data.bc_dirichlet( sideset ); }
-=======
       bool anydirbc( int sideset ) const override
       { return data.anydirbc( sideset ); }
       std::vector< std::pair< bool, tk::real > > dirbc( int sideset ) const
       override { return data.dirbc( sideset ); }
->>>>>>> f00bd8b0
       std::vector< std::string > names() const override { return data.names(); }
       std::vector< std::vector< tk::real > > output(
         tk::real t,
