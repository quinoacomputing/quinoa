--- conflicted
+++ resolved
@@ -406,7 +406,6 @@
     for (std::size_t k=0; k<nmat; ++k)
     {
       if (ugp[volfracIdx(nmat, k)] > 1.0e-04) {
-<<<<<<< HEAD
 	auto gk = getDeformGrad(nmat, k, ugp);
 	gk = tk::rotateTensor(gk, fn);
 	auto sk = mat_blk[k].computeTensor< EOS::CauchyStress >(
@@ -417,15 +416,6 @@
           ugp[densityIdx(nmat, k)],
           pgp[pressureIdx(nmat, k)], ugp[volfracIdx(nmat, k)], k,
 	  snn, gk ) );
-=======
-        auto gk = getDeformGrad(nmat, k, ugp);
-        gk = tk::rotateTensor(gk, fn);
-        tk::real gnn = tk::dot(tk::matvec(gk, fn), fn);
-        a = std::max( a, mat_blk[k].compute< EOS::soundspeed >(
-          ugp[densityIdx(nmat, k)],
-          pgp[pressureIdx(nmat, k)], ugp[volfracIdx(nmat, k)], k,
-          gnn, gk ) );
->>>>>>> 41101b6b
       }
     }
 
@@ -456,7 +446,6 @@
       for (std::size_t k=0; k<nmat; ++k)
       {
         if (ugp[volfracIdx(nmat, k)] > 1.0e-04) {
-<<<<<<< HEAD
 	  auto gk = getDeformGrad(nmat, k, ugp);
 	  auto sk = mat_blk[k].computeTensor< EOS::CauchyStress >(
 	    ugp[densityIdx(nmat, k)], u, v, w, ugp[energyIdx(nmat, k)],
@@ -467,15 +456,6 @@
 	    ugp[densityIdx(nmat, k)],
 	    pgp[pressureIdx(nmat, k)], ugp[volfracIdx(nmat, k)], k,
 	    snn, gk ) );
-=======
-          auto gk = getDeformGrad(nmat, k, ugp);
-          gk = tk::rotateTensor(gk, fn);
-          tk::real gnn = tk::dot(tk::matvec(gk, fn), fn);
-          a = std::max( a, mat_blk[k].compute< EOS::soundspeed >(
-            ugp[densityIdx(nmat, k)],
-            pgp[pressureIdx(nmat, k)], ugp[volfracIdx(nmat, k)], k,
-            gnn, gk ) );
->>>>>>> 41101b6b
         }
       }
 
