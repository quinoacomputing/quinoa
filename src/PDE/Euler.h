// *****************************************************************************
/*!
  \file      src/PDE/Euler.h
  \author    J. Bakosi
<<<<<<< HEAD
  \date      Mon 11 Jul 2016 11:32:05 AM MDT
=======
  \date      Mon 18 Jul 2016 11:38:13 AM MDT
>>>>>>> c0986ac4
  \copyright 2012-2015, Jozsef Bakosi, 2016, Los Alamos National Security, LLC.
  \brief     Euler equations describing compressible flow
  \details   This file implements the time integration of the Euler equations
    governing compressible fluid flow.
*/
// *****************************************************************************
#ifndef Euler_h
#define Euler_h

#include <cmath>

#include "Macro.h"
#include "EulerProblem.h"

namespace inciter {

extern ctr::InputDeck g_inputdeck;

//! \brief Euler equations used polymorphically with tk::PDE
//! \details The template arguments specify policies and are used to configure
//!   the behavior of the class. The policies are:
//!   - Problem - problem configuration, see PDE/EulerProblem.h
template< class Problem >
class Euler {

  private:
    using ncomp_t = kw::ncomp::info::expect::type;

  public:
    //! \brief Constructor
    //! \author J. Bakosi
    explicit Euler( ncomp_t c ) :
      m_c( c ),
      m_ncomp( g_inputdeck.get< tag::component >().get< tag::euler >().at(c) ),
      m_offset( g_inputdeck.get< tag::component >().offset< tag::euler >(c) )
    {}

    //! Initalize the Euler equations, prepare for time integration
    //! \param[in,out] unk Array of unknowns
    //! \author J. Bakosi
    void initialize( const std::array< std::vector< tk::real >, 3 >& coord,
                     tk::MeshNodes& unk,
                     tk::real t ) const
    {
      IGNORE(coord);
      IGNORE(unk);
      IGNORE(t);
      //! Set initial conditions using problem configuration policy
      //Problem::template init< tag::euler >( g_inputdeck, unk, m_offset );
    }

    //! Compute the left hand side sparse matrix
    //! \param[in] coord Mesh node coordinates
    //! \param[in] inpoel Mesh element connectivity
    //! \param[in] psup Linked lists storing IDs of points surrounding points
    //! \param[in,out] lhsd Diagonal of the sparse matrix storing nonzeros
    //! \param[in,out] lhso Off-diagonal of the sparse matrix storing nonzeros
    //! \details Sparse matrix storing the nonzero matrix values at rows and
    //!   columns given by psup. The format is similar to compressed row
    //!   storage, but the diagonal and off-diagonal data are stored in separate
    //!   vectors. For the off-diagonal data the local row and column indices,
    //!   at which values are nonzero, are stored by psup (psup1 and psup2,
    //!   where psup2 holds the indices at which psup1 holds the point ids
    //!   surrounding points, see also tk::genPsup()). Note that the number of
    //!   mesh points (our chunk) npoin = psup.second.size()-1.
    //! \author J. Bakosi
    void lhs( const std::array< std::vector< tk::real >, 3 >& coord,
              const std::vector< std::size_t >& inpoel,
              const std::pair< std::vector< std::size_t >,
                               std::vector< std::size_t > >& psup,
              tk::MeshNodes& lhsd,
              tk::MeshNodes& lhso ) const
    {
      IGNORE(coord);
      IGNORE(inpoel);
      IGNORE(psup);
      IGNORE(lhsd);
      IGNORE(lhso);
    }

    //! Compute right hand side
    //! \param[in] mult Multiplier differentiating the different stages in
    //!    multi-stage time stepping
    //! \param[in] dt Size of time step
    //! \param[in] coord Mesh node coordinates
    //! \param[in] inpoel Mesh element connectivity
    //! \param[in] U Solution vector at recent time step stage
    //! \param[in] Un Solution vector at previous time step
    //! \param[in,out] R Right-hand side vector computed
    //! \author J. Bakosi
    void rhs( tk::real mult,
              tk::real dt,
              const std::array< std::vector< tk::real >, 3 >& coord,
              const std::vector< std::size_t >& inpoel,
              const tk::MeshNodes& U,
              const tk::MeshNodes& Un,
              tk::MeshNodes& R ) const
    {
      IGNORE(mult);
      IGNORE(dt);
      IGNORE(coord);
      IGNORE(inpoel);
      IGNORE(U);
      IGNORE(Un);
      IGNORE(R);
    }

    //! \brief Query if a Dirichlet boundary condition has set by the user on
    //!   any side set for any component in the PDE system
    //! \param[in] sideset Side set ID
    //! \return True if the user has set a Dirichlet boundary condition on any
    //!   of the side sets for any component in the PDE system.
<<<<<<< HEAD
    bool bc_dirichlet( int sideset ) const {
=======
    bool anydirbc( int sideset ) const {
>>>>>>> c0986ac4
      const auto& bc =
        g_inputdeck.get< tag::param, tag::euler, tag::bc_dirichlet >();
      for (const auto& s : bc)
        if (static_cast<int>(std::round(s[0])) == sideset)
          return true;
      return false;
<<<<<<< HEAD
=======
    }

    //! \brief Query Dirichlet boundary condition value set by the user on a
    //!   given side set for all components in this PDE system
    //! \param[in] sideset Side set ID
    //! \return Vector of pairs of bool and BC value for all components
    std::vector< std::pair< bool, tk::real > > dirbc( int sideset ) const {
      const auto& bc =
        g_inputdeck.get< tag::param, tag::poisson, tag::bc_dirichlet >();
      std::vector< std::pair< bool, tk::real > > b( m_ncomp, { false, 0.0 } );
      IGNORE(sideset);
      IGNORE(bc);
      return b;
>>>>>>> c0986ac4
    }

    //! Return field names to be output to file
    //! \return Vector of strings labelling fields output in file
    std::vector< std::string > names() const {
      std::vector< std::string > n( m_ncomp );
      // ...
      return n;
    }

    //! Return field output going to file
    //! \param[in] t Physical time
    //! \param[in] coord Mesh node coordinates
    //! \param[in,out] U Solution vector at recent time step stage
    //! \return Vector of vectors to be output to file
    //! \details Note that U is overwritten
    std::vector< std::vector< tk::real > >
    output( tk::real t,
            const std::array< std::vector< tk::real >, 3 >& coord,
            tk::MeshNodes& U ) const
    {
      IGNORE(t);
      IGNORE(coord);
      IGNORE(U);
      std::vector< std::vector< tk::real > > out;
      // ...
      return out;
   }

  private:
    const ncomp_t m_c;                  //!< Equation system index
    const ncomp_t m_ncomp;              //!< Number of components
    const ncomp_t m_offset;             //!< Offset PDE operates from
};

} // inciter::

#endif // Euler_h<|MERGE_RESOLUTION|>--- conflicted
+++ resolved
@@ -2,11 +2,7 @@
 /*!
   \file      src/PDE/Euler.h
   \author    J. Bakosi
-<<<<<<< HEAD
-  \date      Mon 11 Jul 2016 11:32:05 AM MDT
-=======
   \date      Mon 18 Jul 2016 11:38:13 AM MDT
->>>>>>> c0986ac4
   \copyright 2012-2015, Jozsef Bakosi, 2016, Los Alamos National Security, LLC.
   \brief     Euler equations describing compressible flow
   \details   This file implements the time integration of the Euler equations
@@ -119,19 +115,13 @@
     //! \param[in] sideset Side set ID
     //! \return True if the user has set a Dirichlet boundary condition on any
     //!   of the side sets for any component in the PDE system.
-<<<<<<< HEAD
-    bool bc_dirichlet( int sideset ) const {
-=======
     bool anydirbc( int sideset ) const {
->>>>>>> c0986ac4
       const auto& bc =
         g_inputdeck.get< tag::param, tag::euler, tag::bc_dirichlet >();
       for (const auto& s : bc)
         if (static_cast<int>(std::round(s[0])) == sideset)
           return true;
       return false;
-<<<<<<< HEAD
-=======
     }
 
     //! \brief Query Dirichlet boundary condition value set by the user on a
@@ -145,7 +135,6 @@
       IGNORE(sideset);
       IGNORE(bc);
       return b;
->>>>>>> c0986ac4
     }
 
     //! Return field names to be output to file
