// *****************************************************************************
/*!
  \file      src/Main/Init.h
  \copyright 2012-2015, J. Bakosi, 2016-2018, Los Alamos National Security, LLC.
  \brief     Common initialization routines for main() functions for multiple
     exectuables
  \details   Common initialization routines for main() functions for multiple
     exectuables. The functions in this file are used by multiple execitables
     to ensure code-reuse and a uniform screen-output.
*/
// *****************************************************************************
#ifndef Init_h
#define Init_h

#include <string>
#include <unordered_map>

#include "NoWarning/charm++.h"

#include "QuinoaConfig.h"
#include "Exception.h"
#include "Print.h"
#include "ChareStateCollector.h"
#include "ProcessException.h"

namespace tk {

//! Executable types for which an ascii logo is available in tk::Print
enum class HeaderType : uint8_t { INCITER=0,
                                  RNGTEST,
                                  UNITTEST,
                                  MESHCONV,
                                  FILECONV,
                                  WALKER };

//! Wrapper for the standard C library's gettimeofday() from
std::string curtime();

//! Echo program header
void echoHeader( const Print& print, HeaderType header );

//! Echo build environment
void echoBuildEnv( const Print& print, const std::string& executable );

//! Echo runtime environment
void echoRunEnv( const Print& print, int argc, char** argv,
                 bool verbose, bool quiescence, bool charestate );

//! \brief Generic Main() used for all executables for code-reuse and a uniform
//!    output
//! \details The template arguments configure this Main class that is
//!   practically used instead of the usual main(). This allows code-reuse and a
//!   unfirom screen-output. The template arguments are:
//!   - Driver, specializaing the driver type to be created, see tk::Driver
//!   - Printer, specializaing the pretty printer type to use, see tk::Print
//!   - CmdLine, specializing the command line object storing data parsed from
//!     the command line
//! \param[in] argc Number of command-line arguments to executable
//! \param[in] argv C-style string array to command-line arguments to executable
//! \param[in] cmdline Command line object storing data parsed from the command
//!   line arguments
//! \param[in] header Header type enum indicating which executable header to
//!   print
//! \param[in] executable Name of the executable
//! \param[in] print Pretty printer to use
//! \return Instantiated driver object which can then be used to execute()
//!   whatever it is intended to drive
template< class Driver, class Printer, class CmdLine >
Driver Main( int argc, char* argv[],
             const CmdLine& cmdline,
             HeaderType header,
             const std::string& executable,
             const Printer& print )
{
  // Echo program header
  echoHeader( print, header );

  // Echo environment
  print.part( "Environment" );
  // Build environment
  echoBuildEnv( print, executable );
  // Runtime environment
  echoRunEnv( print, argc, argv, cmdline.template get< tag::verbose >(),
              cmdline.template get< tag::quiescence >(),
              cmdline.template get< tag::chare >() );

  // Create and return driver
  return Driver( print, cmdline );
}

//! Generic Main Charm++ module constructor for all executables
//! \tparam ExecuteProxy Charm++ proxy type for the 'excecute' chare, see
//!    src/Main/\<executable\>.C
//! \tparam MainProxy Main Charm++ chare proxy for the executable
//! \tparam CmdLine Executable-specific tagged tuple storing the rusult of the
//!    command line parser
//! \param[in] msg Charm++ CkArgMsg pointer passed (by Charm++) to the main
//!   chare proxy
//! \param[in,out] mp MainProxy to set for the main chare
//! \param[in] thisProxy 'thisProxy' to set as MainProxy
//! \param[in,out] state Chare state collector proxy
//! \param[in,out] timer Vector of timers, held by the main chare, in which to
//!   start the first timer, measuring the migration of global-scope data
//! \param[in] cmdline Command line grammar stack for the executable (assumed
//!   already parsed)
//! \param[in] quiescenceTarget Pre-created Charm++ callback to use as the
//!   target function to call if quiescence is detected
template< class ExecuteProxy, class MainProxy, class CmdLine >
void MainCtor( CkArgMsg* msg,
               MainProxy& mp,
               const MainProxy& thisProxy,
               tk::CProxy_ChareStateCollector& state,
               std::vector< tk::Timer >& timer,
               const CmdLine& cmdline,
               const CkCallback& quiescenceTarget )
{
  delete msg;

  // Set Charm++ main proxy
  mp = thisProxy;

  // If quiescence detection is on or user requested it, create chare state
  // collector Charm++ chare group
  if ( cmdline.template get< tag::chare >() ||
       cmdline.template get< tag::quiescence >() )
    state = tk::CProxy_ChareStateCollector::ckNew();

  // Optionally enable quiscence detection
  if (cmdline.template get< tag::quiescence >()) CkStartQD( quiescenceTarget );

  // Fire up an asynchronous execute object, which when created at some
  // future point in time will call back to this->execute(). This is
  // necessary so that this->execute() can access already migrated
  // global-scope data.
  ExecuteProxy::ckNew();

  // Start new timer measuring the migration of global-scope data
  timer.emplace_back();
}

//! Generic function to dump the Charm++ chare state (if collected)
//! \tparam CmdLine Executable-specific tagged tuple storing the rusult of the
//!    command line parser
//! \param[in] cmdline Command line grammar stack for the executable
//! \param[in] print Pretty printer
//! \param[in] msg Charm++ reduction message containing the chare state
//!   aggregated from all PEs
template< class CmdLine >
void dumpstate( const CmdLine& cmdline,
                const tk::Print& print,
                CkReductionMsg* msg )
{
  try {

    // unpack chare state
    std::unordered_map< int, std::vector< tk::ChareState > > state;
    PUP::fromMem creator( msg->getData() );
    creator | state;
    delete msg;

    // find out if chare state collection was triggered due to an error
    auto it = state.find( -1 );
    bool error = it != end(state);
    if (error) state.erase( it );

    // pretty-print collected chare state (only if user requested it or
    // quiescence was detected which is and indication of a logic error)
    if (cmdline.template get< tag::chare >() || error)
      print.charestate( state );

    // exit differently depending on how we were called
    if (error)
      Throw( "Quiescence detected" );
    else
      CkExit(); // tell the Charm++ runtime system to exit with zero exit code

  } catch (...) { tk::processExceptionCharm(); }
}

//! Generic finalize function for different executables
//! \param[in] cmdline Command line grammar stack for the executable
//! \param[in] timer Vector of timers, held by the main chare
//! \param[in] print Pretty printer
//! \param[in,out] state Chare state collector proxy
//! \param[in,out] timestamp Vector of time stamps in h:m:s with labels
//! \param[in] dumpstateTarget Pre-created Charm++ callback to use as the
//!   target function for dumping chare state
//! \param[in] clean True if we should exit with a zero exit code, false to
//!   exit with a nonzero exit code
template< class CmdLine >
void finalize( const CmdLine& cmdline,
               const std::vector< tk::Timer >& timer,
               const tk::Print& print,
               tk::CProxy_ChareStateCollector& state,
               std::vector< std::pair< std::string,
                                       tk::Timer::Watch > >& timestamp,
               const CkCallback& dumpstateTarget,
               bool clean = true )
{
  try {

    if (!timer.empty()) {
      timestamp.emplace_back( "Total runtime", timer[0].hms() );
      print.time( "Timers (h:m:s)", timestamp );
      print.endpart();
      // if quiescence detection is on or user requested it, collect chare
      // state
     if ( cmdline.template get< tag::chare >() ||
          cmdline.template get< tag::quiescence >() )
       state.collect( /* error = */ false, dumpstateTarget );
     else
<<<<<<< HEAD
       if (clean) CkExit(); else CkAbort("Failed");
=======
       CkExit(); // tell the Charm++ runtime system to exit with zero exit code
>>>>>>> 5bab7879
    }

  } catch (...) { tk::processExceptionCharm(); }
}

} // tk::

#endif // Init_h<|MERGE_RESOLUTION|>--- conflicted
+++ resolved
@@ -209,11 +209,8 @@
           cmdline.template get< tag::quiescence >() )
        state.collect( /* error = */ false, dumpstateTarget );
      else
-<<<<<<< HEAD
+       // tell the Charm++ runtime system to exit with zero exit code
        if (clean) CkExit(); else CkAbort("Failed");
-=======
-       CkExit(); // tell the Charm++ runtime system to exit with zero exit code
->>>>>>> 5bab7879
     }
 
   } catch (...) { tk::processExceptionCharm(); }
