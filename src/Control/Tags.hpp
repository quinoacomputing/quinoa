--- conflicted
+++ resolved
@@ -195,13 +195,16 @@
 struct mix {};
 struct frequency {};
 struct mixrate {};
-<<<<<<< HEAD
 struct title { static std::string name() { return "title"; } };
 struct selected { static std::string name() { return "selected"; } };
 struct discr { static std::string name() { return "discr"; } };
 struct bc { static std::string name() { return "bc"; } };
 struct farfield_pressure {
   static std::string name() { return "farfield_pressure"; } };
+struct farfield_density {
+  static std::string name() { return "farfield_density"; } };
+struct farfield_velocity {
+  static std::string name() { return "farfield_velocity"; } };
 struct component { static std::string name() { return "component"; } };
 struct interval { static std::string name() { return "interval"; } };
 struct cmd { static std::string name() { return "cmd"; } };
@@ -210,23 +213,6 @@
 struct solve { static std::string name() { return "solve"; } };
 struct chare { static std::string name() { return "chare"; } };
 struct battery { static std::string name() { return "battery"; } };
-=======
-struct title {};
-struct selected {};
-struct discr {};
-struct bc {};
-struct farfield_pressure {};
-struct farfield_density {};
-struct farfield_velocity {};
-struct component {};
-struct interval {};
-struct cmd {};
-struct param {};
-struct init {};
-struct solve {};
-struct chare {};
-struct battery {};
->>>>>>> f9111fd8
 struct generator {};
 struct help { static std::string name() { return "help"; } };
 struct helpctr { static std::string name() { return "helpctr"; } };
@@ -237,7 +223,6 @@
 struct esup {};
 struct psup {};
 struct gid {};
-<<<<<<< HEAD
 struct transport { static std::string name() { return "transport"; } };
 struct compflow { static std::string name() { return "compflow"; } };
 struct multimat { static std::string name() { return "multimat"; } };
@@ -249,25 +234,9 @@
 struct bcsym { static std::string name() { return "bcsym"; } };
 struct bcinlet { static std::string name() { return "bcinlet"; } };
 struct bcoutlet { static std::string name() { return "bcoutlet"; } };
+struct bccharacteristic {
+  static std::string name() { return "bccharacteristic"; } };
 struct bcextrapolate { static std::string name() { return "bcextrapolate"; } };
-struct bcsubsonicoutlet {
-  static std::string name() { return "bcsubsonicoutlet"; } };
-=======
-struct transport {};
-struct advection {};
-struct compflow {};
-struct multimat {};
-struct problem {};
-struct physics {};
-struct diffusivity {};
-struct u0 {};
-struct bcdir {};
-struct bcsym {};
-struct bcinlet {};
-struct bcoutlet {};
-struct bcextrapolate {};
-struct bccharacteristic {};
->>>>>>> f9111fd8
 struct material {};
 struct id { static std::string name() { return "id"; } };
 struct position_id { static std::string name() { return "position_id"; } };
@@ -304,10 +273,10 @@
 struct it {};
 struct fn {};
 struct time {};
-struct ic {};
-struct velocityic {};
-struct densityic {};
-struct pressureic {};
+struct ic { static std::string name() { return "ic"; } };
+struct velocityic { static std::string name() { return "velocityic"; } };
+struct densityic { static std::string name() { return "densityic"; } };
+struct pressureic { static std::string name() { return "pressureic"; } };
 
 struct BirthdaySpacings {};
 struct Collision {};
