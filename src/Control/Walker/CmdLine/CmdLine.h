// *****************************************************************************
/*!
  \file      src/Control/Walker/CmdLine/CmdLine.h
  \copyright 2012-2015, J. Bakosi, 2016-2018, Los Alamos National Security, LLC.
  \brief     Walker's command line
  \details   Walker's command line
*/
// *****************************************************************************
#ifndef WalkerCmdLine_h
#define WalkerCmdLine_h

#include <string>

#include <brigand/algorithms/for_each.hpp>

#include "NoWarning/set.h"

#include "Control.h"
#include "HelpFactory.h"
#include "Keywords.h"
#include "Walker/Types.h"

namespace walker {
//! Walker control facilitating user input to internal data transfer
namespace ctr {

//! CmdLine : Control< specialized to Walker >, see Types.h
class CmdLine : public tk::Control<
                  // tag               type
                  tag::io,             ios,
                  tag::virtualization, kw::virtualization::info::expect::type,
                  tag::verbose,        bool,
                  tag::help,           bool,
                  tag::helpctr,        bool,
                  tag::quiescence,     bool,
                  tag::cmdinfo,        tk::ctr::HelpFactory,
                  tag::ctrinfo,        tk::ctr::HelpFactory,
                  tag::helpkw,         tk::ctr::HelpKw,
                  tag::error,          std::vector< std::string > > {

  public:
    //! Walker command-line keywords
<<<<<<< HEAD
    using keywords = brigand::set< kw::verbose
                                 , kw::virtualization
                                 , kw::help
                                 , kw::helpctr
                                 , kw::helpkw
                                 , kw::control
                                 , kw::pdf
                                 , kw::stat
                                 >;
=======
    using keywords = boost::mpl::set< kw::verbose
                                    , kw::virtualization
                                    , kw::help
                                    , kw::helpctr
                                    , kw::helpkw
                                    , kw::control
                                    , kw::pdf
                                    , kw::stat
                                    , kw::quiescence
                                    >;
>>>>>>> ebddc03f

    //! \brief Constructor: set all defaults.
    //! \param[in] ctrinfo std::map of control file keywords and their info
    //!  \details Anything not set here is initialized by the compiler using the
    //!   default constructor for the corresponding type. The ctrinfo map
    //!   argument is optional. If not given, it is an empty std::map
    //!   constructed in-place and affects nothing. If given, it contains the
    //!   control file keywords, all of which are moved into the relevant slot
    //!   (tag::ctrinfo). This allows constructing, e.g., a CmdLine object both
    //!   with and without this information in place, which are both used at
    //!   different stages of the execution. For example, because the
    //!   command-line is parsed very early on during runtime while the input
    //!   deck is only parsed much later, the control-file keywords and their
    //!   information (owned by and generated by the input deck and its
    //!   constructor) is not yet available when the CmdLine object is
    //!   constructed. However, during command-line parsing it is still possible
    //!   to request information on a control file keyword, so it must be
    //!   available. The input deck is where all parsed information goes during
    //!   control file parsing and is stored at global scope, see, e.g.,
    //!   walker::g_inputdeck. This global-scope (still namespace-scope), input
    //!   deck object is thus created before command-line parsing. The input
    //!   deck object's constructor (working only on type information, available
    //!   at compile-time, of all the control file keywords) creates a run-time
    //!   map. This is a run-time map, but available before main() starts,
    //!   because it is const and it is initialized as a global-scope map. This
    //!   map is then passed in here as ctrinfo, and its contents inserted into
    //!   the CmdLine object, making the control-file keywords and their info
    //!   available during command-line parsing. Since the input deck stack
    //!   contains a copy of the command-line stack, the command-line stack must
    //!   be possible to be instantiated without passing the ctrinfo map,
    //!   otherwise it would be a mutual dependency.
    CmdLine( tk::ctr::HelpFactory ctrinfo = tk::ctr::HelpFactory() ) {
      set< tag::io, tag::output >( "out" );
      set< tag::io, tag::pdf >( "pdf" );
      set< tag::io, tag::stat >( "stat.txt" );
      set< tag::virtualization >( 0.0 );
      set< tag::verbose >( false ); // Quiet output by default
      // Initialize help: fill from own keywords + add map passed in
      brigand::for_each< keywords >( tk::ctr::Info( get< tag::cmdinfo >() ) );
      get< tag::ctrinfo >() = std::move( ctrinfo );
    }

    //! Pack/Unpack
    void pup( PUP::er& p ) {
      tk::Control< tag::io,             ios,
                   tag::virtualization, kw::virtualization::info::expect::type,
                   tag::verbose,        bool,
                   tag::help,           bool,
                   tag::helpctr,        bool,
                   tag::quiescence,     bool,
                   tag::cmdinfo,        tk::ctr::HelpFactory,
                   tag::ctrinfo,        tk::ctr::HelpFactory,
                   tag::helpkw,         tk::ctr::HelpKw,
                   tag::error,          std::vector< std::string > >::pup(p);
    }
    friend void operator|( PUP::er& p, CmdLine& c ) { c.pup(p); }
};

} // ctr::
} // walker::

#endif // WalkerCmdLine_h<|MERGE_RESOLUTION|>--- conflicted
+++ resolved
@@ -40,7 +40,6 @@
 
   public:
     //! Walker command-line keywords
-<<<<<<< HEAD
     using keywords = brigand::set< kw::verbose
                                  , kw::virtualization
                                  , kw::help
@@ -49,19 +48,8 @@
                                  , kw::control
                                  , kw::pdf
                                  , kw::stat
+                                 , kw::quiescence
                                  >;
-=======
-    using keywords = boost::mpl::set< kw::verbose
-                                    , kw::virtualization
-                                    , kw::help
-                                    , kw::helpctr
-                                    , kw::helpkw
-                                    , kw::control
-                                    , kw::pdf
-                                    , kw::stat
-                                    , kw::quiescence
-                                    >;
->>>>>>> ebddc03f
 
     //! \brief Constructor: set all defaults.
     //! \param[in] ctrinfo std::map of control file keywords and their info
