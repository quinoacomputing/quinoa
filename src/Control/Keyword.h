--- conflicted
+++ resolved
@@ -13,13 +13,9 @@
 #ifndef Keyword_h
 #define Keyword_h
 
-<<<<<<< HEAD
 #include <optional>
 
-=======
 #include "NoWarning/set.h"
-#include "NoWarning/optional.h"
->>>>>>> aa243a44
 #include "NoWarning/pegtl.h"
 
 #include "Has.h"
@@ -121,7 +117,6 @@
   //! \see tk::grm::readcmd
   using info = Info;
 
-<<<<<<< HEAD
   //! Alias accessor for keyword
   //! \return An initialized (or uninitialized) std::optional< std::string >
   //! \details Though an alias is only a single character, it returns it as
@@ -163,119 +158,26 @@
     else
       return std::nullopt;
   }
-=======
-  //! \brief Overloads to optional alias accessor depending on the existence of
-  //!   Info::alias
-  //! \return An initialized (or uninitialized) boost::optional< std::string >
-  //! \details As to why type Info has to be aliased to a local type T for
-  //!   SFINAE to work, see http://stackoverflow.com/a/22671495. Though an alias
-  //!   is only a single character, it returns it as std::string since
-  //!   pegtl::string returns std::string.
-  //! \see http://www.boost.org/doc/libs/release/libs/optional/doc/html/index.html
-  //! \see http://en.cppreference.com/w/cpp/language/sfinae
-  //! \see http://en.cppreference.com/w/cpp/types/enable_if
-  template< typename T = Info, typename std::enable_if<
-    tk::HasTypedefAlias< T >::value, int >::type = 0 >
-  static boost::optional< std::string > alias()
-  { return std::string( 1, static_cast<char>( Info::alias::value ) ); }
 
-  template< typename T = Info, typename std::enable_if<
-    !tk::HasTypedefAlias< T >::value, int >::type = 0 >
-  static boost::optional< std::string > alias()
-  { return boost::none; }
+  //! Expected lower bound accessor for a keyword
+  //! \return An initialized (or uninitialized) std::optional< std::string >
+  template< typename T = Info >
+  static std::optional< std::string > lower() {
+    if constexpr( tk::HasVarExpectLower_v< T > )
+      return std::to_string( Info::expect::lower );
+    else
+      return std::nullopt;
+  }
 
-  //! \brief Overloads to optional policy code accessor depending on the
-  //!   existence of Info::Code
-  //! \return An initialized (or uninitialized) boost::optional< std::string >
-  //! \details As to why type Info has to be aliased to a local type T for
-  //!   SFINAE to work, see http://stackoverflow.com/a/22671495. Though a code
-  //!   is only a single character, it returns it as std::string since
-  //!   pegtl::string returns std::string.
-  //! \see http://www.boost.org/doc/libs/release/libs/optional/doc/html/index.html
-  //! \see http://en.cppreference.com/w/cpp/language/sfinae
-  //! \see http://en.cppreference.com/w/cpp/types/enable_if
-  template< typename T = Info, typename std::enable_if<
-    tk::HasTypedefCode< T >::value, int >::type = 0 >
-  static boost::optional< std::string > code()
-  { return std::string( 1, Info::code::value ); }
-
-  template< typename T = Info, typename std::enable_if<
-    !tk::HasTypedefCode< T >::value, int >::type = 0 >
-  static boost::optional< std::string > code()
-  { return boost::none; }
-
-  //! \brief Overloads to optional expected type description depending on the
-  //!   existence of Info::expect::description
-  //! \return An initialized (or uninitialized) boost::optional< std::string >
-  //! \details As to why type Info has to be aliased to a local type T for
-  //!   SFINAE to work, see http://stackoverflow.com/a/22671495.
-  //! \see http://www.boost.org/doc/libs/release/libs/optional/doc/html/index.html
-  //! \see http://en.cppreference.com/w/cpp/language/sfinae
-  //! \see http://en.cppreference.com/w/cpp/types/enable_if
-  template< typename T = Info, typename std::enable_if<
-    tk::HasFunctionExpectDescription< T >::value, int >::type = 0 >
-  static boost::optional< std::string > expt()
-  { return Info::expect::description(); }
-
-  template< typename T = Info, typename std::enable_if<
-    !tk::HasFunctionExpectDescription< T >::value, int >::type = 0 >
-  static boost::optional< std::string > expt()
-  { return boost::none; }
-
-  //! \brief Overloads to optional lower bound as a string depending on the
-  //!   existence of Info::expect::lower
-  //! \return An initialized (or uninitialized) boost::optional< std::string >
-  //! \details As to why type Info has to be aliased to a local type T for
-  //!   SFINAE to work, see http://stackoverflow.com/a/22671495.
-  //! \see http://www.boost.org/doc/libs/release/libs/optional/doc/html/index.html
-  //! \see http://en.cppreference.com/w/cpp/language/sfinae
-  //! \see http://en.cppreference.com/w/cpp/types/enable_if
-  template< typename T = Info, typename std::enable_if<
-    tk::HasVarExpectLower< T >::value, int >::type = 0 >
-  static boost::optional< std::string > lower()
-  { return std::to_string( Info::expect::lower ); }
-
-  template< typename T = Info, typename std::enable_if<
-    !tk::HasVarExpectLower< T >::value, int >::type = 0 >
-  static boost::optional< std::string > lower()
-  { return boost::none; }
-
-  //! \brief Overloads to optional upper bound as a string depending on the
-  //!   existence of Info::expect::upper
-  //! \return An initialized (or uninitialized) boost::optional< std::string >
-  //! \details As to why type Info has to be aliased to a local type T for
-  //!   SFINAE to work, see http://stackoverflow.com/a/22671495.
-  //! \see http://www.boost.org/doc/libs/release/libs/optional/doc/html/index.html
-  //! \see http://en.cppreference.com/w/cpp/language/sfinae
-  //! \see http://en.cppreference.com/w/cpp/types/enable_if
-  template< typename T = Info, typename std::enable_if<
-    tk::HasVarExpectUpper< T >::value, int >::type = 0 >
-  static boost::optional< std::string > upper()
-  { return std::to_string( Info::expect::upper ); }
-
-  template< typename T = Info, typename std::enable_if<
-    !tk::HasVarExpectUpper< T >::value, int >::type = 0 >
-  static boost::optional< std::string > upper()
-  { return boost::none; }
-
-  //! \brief Overloads to optional expected choices description depending on the
-  //!   existence of Info::expect::choices
-  //! \return An initialized (or uninitialized) boost::optional< std::string >
-  //! \details As to why type Info has to be aliased to a local type T for
-  //!   SFINAE to work, see http://stackoverflow.com/a/22671495.
-  //! \see http://www.boost.org/doc/libs/release/libs/optional/doc/html/index.html
-  //! \see http://en.cppreference.com/w/cpp/language/sfinae
-  //! \see http://en.cppreference.com/w/cpp/types/enable_if
-  template< typename T = Info, typename std::enable_if<
-    tk::HasFunctionExpectChoices< T >::value, int >::type = 0 >
-  static boost::optional< std::string > choices()
-  { return Info::expect::choices(); }
-
-  template< typename T = Info, typename std::enable_if<
-    !tk::HasFunctionExpectChoices< T >::value, int >::type = 0 >
-  static boost::optional< std::string > choices()
-  { return boost::none; }
->>>>>>> aa243a44
+  //! Expected upper bound accessor for a keyword
+  //! \return An initialized (or uninitialized) std::optional< std::string >
+  template< typename T = Info >
+  static std::optional< std::string > upper() {
+    if constexpr( tk::HasVarExpectUpper_v< T > )
+      return std::to_string( Info::expect::upper );
+    else
+      return std::nullopt;
+  }
 };
 
 } // kw::
