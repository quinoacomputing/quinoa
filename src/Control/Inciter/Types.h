--- conflicted
+++ resolved
@@ -2,7 +2,7 @@
 /*!
   \file      src/Control/Inciter/Types.h
   \author    J. Bakosi
-  \date      Mon 11 Jul 2016 10:54:08 AM MDT
+  \date      Sat 16 Jul 2016 10:03:09 PM MDT
   \copyright 2012-2015, Jozsef Bakosi, 2016, Los Alamos National Security, LLC.
   \brief     Types for Incitier's parsers
   \details   Types for Incitier's parsers. This file defines the components of the
@@ -82,19 +82,17 @@
 
 //! Compressible Navier-Stokes equation parameters storage
 using CompNSPDEParameters = tk::tuple::tagged_tuple<
-  tag::problem,     std::vector< ProblemType >
+  tag::problem,     std::vector< ProblemType >,
+  tag::bc_dirichlet, std::vector< std::vector<
+                       kw::sideset::info::expect::type > >
 >;
 
 //! Parameters storage
 using parameters = tk::tuple::tagged_tuple<
   tag::advdiff,     AdvDiffPDEParameters,
-<<<<<<< HEAD
   tag::poisson,     PoissonPDEParameters,
-  tag::euler,       EulerPDEParameters
-=======
   tag::euler,       EulerPDEParameters,
   tag::compns,      CompNSPDEParameters
->>>>>>> 519bc819
 >;
 
 //! PEGTL location type to use throughout Incitier's parsers
