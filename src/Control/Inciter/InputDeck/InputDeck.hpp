--- conflicted
+++ resolved
@@ -87,11 +87,8 @@
                                    kw::multimat,
                                    kw::ic,
                                    kw::box,
-<<<<<<< HEAD
                                    kw::lua,
-=======
                                    kw::massic,
->>>>>>> 85c24fff
                                    kw::densityic,
                                    kw::velocityic,
                                    kw::pressureic,
