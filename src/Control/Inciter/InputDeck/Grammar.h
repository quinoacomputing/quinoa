--- conflicted
+++ resolved
@@ -2,11 +2,7 @@
 /*!
   \file      src/Control/Inciter/InputDeck/Grammar.h
   \author    J. Bakosi
-<<<<<<< HEAD
-  \date      Mon 11 Jul 2016 10:18:16 AM MDT
-=======
-  \date      Tue 19 Jul 2016 12:52:55 PM MDT
->>>>>>> c0986ac4
+  \date      Tue Jul 19 23:05:53 2016
   \copyright 2012-2015, Jozsef Bakosi, 2016, Los Alamos National Security, LLC.
   \brief     Inciter's input deck grammar definition
   \details   Inciter's input deck grammar definition. We use the Parsing
@@ -58,12 +54,8 @@
   //! \author J. Bakosi
   static tk::tuple::tagged_tuple< tag::advdiff, std::size_t,
                                   tag::poisson, std::size_t,
-<<<<<<< HEAD
-                                  tag::euler,   std::size_t > neq;
-=======
                                   tag::euler,   std::size_t,
                                   tag::compns,  std::size_t > neq;
->>>>>>> c0986ac4
 
   // Inciter's InputDeck actions
 
@@ -88,21 +80,6 @@
   template< class eq >
   struct check_eq : pegtl::action_base< check_eq< eq > > {
     static void apply( const std::string& value, Stack& stack ) {
-<<<<<<< HEAD
-
-      // Error out if no dependent variable has been selected
-      const auto& depvar = stack.get< tag::param, eq, tag::depvar >();
-      if (depvar.empty() || depvar.size() != neq.get< eq >())
-        tk::grm::Message< Stack, tk::grm::ERROR, tk::grm::MsgKey::NODEPVAR >
-                        ( stack, value );
-
-      // Error out if no number of components has been selected
-      const auto& ncomp = stack.get< tag::component, eq >();
-      if (ncomp.empty() || ncomp.size() != neq.get< eq >())
-        tk::grm::Message< Stack, tk::grm::ERROR, tk::grm::MsgKey::NONCOMP >
-                        ( stack, value );
-
-=======
      // Error out if no dependent variable has been selected
      const auto& depvar = stack.get< tag::param, eq, tag::depvar >();
      if (depvar.empty() || depvar.size() != neq.get< eq >())
@@ -113,7 +90,6 @@
      if (ncomp.empty() || ncomp.size() != neq.get< eq >())
        tk::grm::Message< Stack, tk::grm::ERROR, tk::grm::MsgKey::NONCOMP >
                        ( stack, value );
->>>>>>> c0986ac4
       // Error out if no test problem has been selected
       const auto& problem = stack.get< tag::param, eq, tag::problem >();
       if (problem.empty() || problem.size() != neq.get< eq >())
@@ -243,8 +219,6 @@
 
   //! Poisson partial differential equation for a scalar
   struct poisson :
-<<<<<<< HEAD
-=======
          pegtl::ifmust<
            scan_eq< use< kw::poisson >, tag::poisson >,
            tk::grm::block< Stack,
@@ -267,33 +241,18 @@
 
   //! compressible Navier-Stokes equation
   struct compns :
->>>>>>> c0986ac4
-         pegtl::ifmust<
-           scan_eq< use< kw::poisson >, tag::poisson >,
+         pegtl::ifmust<
+           scan_eq< use< kw::compns >, tag::compns >,
            tk::grm::block< Stack,
                            use< kw::end >,
                            tk::grm::policy< Stack,
                                             use,
                                             use< kw::problem >,
                                             ctr::Problem,
-<<<<<<< HEAD
-                                            tag::poisson,
-                                            tag::problem >,
-                          tk::grm::depvar< Stack,
-                                           use,
-                                           tag::poisson,
-                                           tag::depvar >,
-                           tk::grm::component< Stack,
-                                               use< kw::ncomp >,
-                                               tag::poisson >,
-                           bc_dirichlet< tag::poisson, tag::bc_dirichlet > >,
-           check_errors< tag::poisson > > {};
-=======
                                             tag::compns,
                                             tag::problem >,
                            bc_dirichlet< tag::compns, tag::bc_dirichlet > >,
            check_errors< tag::compns, check_compns > > {};
->>>>>>> c0986ac4
 
   //! partitioning ... end block
   struct partitioning :
@@ -311,11 +270,7 @@
 
   //! equation types
   struct equations :
-<<<<<<< HEAD
-         pegtl::sor< advdiff, poisson > {};
-=======
          pegtl::sor< advdiff, poisson, compns > {};
->>>>>>> c0986ac4
 
   //! plotvar ... end block
   struct plotvar :
