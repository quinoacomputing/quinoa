// *****************************************************************************
/*!
  \file      src/Control/Inciter/Options/PDE.h
  \author    J. Bakosi
<<<<<<< HEAD
  \date      Wed 20 Jul 2016 07:40:29 AM MDT
=======
  \date      Wed 20 Jul 2016 07:39:36 AM MDT
>>>>>>> 6e3def9d
  \copyright 2012-2015, Jozsef Bakosi, 2016, Los Alamos National Security, LLC.
  \brief     Partial differential equation options and associations for inciter
  \details   Partial differential equation options and associations for inciter
*/
// *****************************************************************************
#ifndef InciterPDEOptions_h
#define InciterPDEOptions_h

#include <boost/mpl/vector.hpp>

#include "TaggedTuple.h"
#include "Toggle.h"
#include "Keywords.h"
#include "Inciter/Options/Problem.h"

namespace inciter {
namespace ctr {

//! Differential equation types
enum class PDEType : uint8_t { NO_PDE=0,
                               ADV_DIFF,
                               POISSON,
                               EULER,
                               COMPNS };

//! Pack/Unpack: forward overload to generic enum class packer
inline void operator|( PUP::er& p, PDEType& e ) { PUP::pup( p, e ); }

//! Differential equation key used to access a diff eq in a factory
using PDEKey =
  tk::tuple::tagged_tuple< tag::pde,         PDEType,
                           tag::problem,     ctr::ProblemType >;

//! Class with base templated on the above enum class with associations
class PDE : public tk::Toggle< PDEType > {

  public:
    // List valid expected choices to make them also available at compile-time
    using keywords = boost::mpl::vector< kw::advdiff
                                       , kw::poisson
                                       , kw::euler
                                       >;

    //! Constructor: pass associations references to base, which will handle
    //! class-user interactions
    explicit PDE() :
      Toggle< PDEType >( "Partial differential equation",
        //! Enums -> names
        { { PDEType::NO_PDE, "n/a" },
          { PDEType::ADV_DIFF, kw::advdiff::name() },
          { PDEType::POISSON, kw::poisson::name() },
          { PDEType::EULER, kw::euler::name() },
          { PDEType::COMPNS, kw::compns::name() } },
        //! keywords -> Enums
        { { "no_pde", PDEType::NO_PDE },
          { kw::advdiff::string(), PDEType::ADV_DIFF },
          { kw::poisson::string(), PDEType::POISSON },
          { kw::euler::string(), PDEType::EULER },
          { kw::compns::string(), PDEType::COMPNS } } ) {}
};

} // ctr::
} // inciter::

#endif // InciterPDEOptions_h<|MERGE_RESOLUTION|>--- conflicted
+++ resolved
@@ -2,11 +2,7 @@
 /*!
   \file      src/Control/Inciter/Options/PDE.h
   \author    J. Bakosi
-<<<<<<< HEAD
-  \date      Wed 20 Jul 2016 07:40:29 AM MDT
-=======
-  \date      Wed 20 Jul 2016 07:39:36 AM MDT
->>>>>>> 6e3def9d
+  \date      Tue 26 Jul 2016 06:59:40 AM MDT
   \copyright 2012-2015, Jozsef Bakosi, 2016, Los Alamos National Security, LLC.
   \brief     Partial differential equation options and associations for inciter
   \details   Partial differential equation options and associations for inciter
