--- conflicted
+++ resolved
@@ -299,22 +299,11 @@
                          const std::pair< std::vector< std::size_t >,
                                           std::vector< std::size_t > >& esup );
 
-<<<<<<< HEAD
     //! Output mesh to file(s)
     void writeMesh( const std::string& basefilename,
                     uint64_t it,
                     tk::real t,
                     CkCallback c );
-=======
-    //! Functor to call the solution() member function behind SchemeBase::Proxy
-    struct Solution : boost::static_visitor<> {
-      tk::Fields& U;
-      explicit Solution( tk::Fields& u ) : U(u) {}
-      template< typename P > void operator()( const P& p ) const {
-         p.ckLocal()->solution( U );
-      }
-    };
->>>>>>> 9bad7184
 
     //! Functor to call the resize() member function behind SchemeBase::Proxy
     struct Resize : boost::static_visitor<> {
@@ -325,7 +314,6 @@
       const std::unordered_map< int, std::vector< std::size_t > >& Msum;
       const std::map< int, std::vector< std::size_t > > Bface;
       const std::map< int, std::vector< std::size_t > > Bnode;
-<<<<<<< HEAD
       const std::vector< std::size_t > Triinpoel;
       Resize(
         const std::vector< std::size_t >& ginpoel,
@@ -338,15 +326,6 @@
         const std::vector< std::size_t >& triinpoel )
         : Ginpoel(ginpoel), Chunk(chunk), Coord(coord), AddedNodes(addednodes),
           Msum(msum), Bface(bface), Bnode(bnode), Triinpoel(triinpoel) {}
-=======
-      explicit Resize( const tk::UnsMesh::Chunk& chunk,
-              const tk::UnsMesh::Coords& coord,
-              const tk::Fields& u,
-              const std::unordered_map< int,
-                      std::vector< std::size_t > >& msum,
-              const std::map< int, std::vector< std::size_t > >& bnode )
-        : Chunk(chunk), Coord(coord), U(u), Msum(msum), Bnode(bnode) {}
->>>>>>> 9bad7184
       template< typename P > void operator()( const P& p ) const {
         p.ckLocal()->resize( Ginpoel, Chunk, Coord, AddedNodes, Msum, Bface,
                              Bnode, Triinpoel );
