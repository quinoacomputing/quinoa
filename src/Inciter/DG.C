--- conflicted
+++ resolved
@@ -918,7 +918,6 @@
   // computation completion criteria
   if (m_stage < 3) 
     dt();
-<<<<<<< HEAD
   else {
     // Reset Runge-Kutta stage counter
     m_stage = 0;
@@ -926,12 +925,8 @@
     if (std::fabs(d->T()-term) > eps && d->It() < nstep)
       dt();
     else
-      contribute( CkCallback( CkReductionTarget(Transporter,finish), d->Tr() ) );
-  }
-=======
-  else
-    contribute(CkCallback( CkReductionTarget(Transporter,finish), d->Tr() ));
->>>>>>> e04733c3
+      contribute(CkCallback( CkReductionTarget(Transporter,finish), d->Tr() ));
+  }
 }
 
 #include "NoWarning/dg.def.h"