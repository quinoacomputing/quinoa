--- conflicted
+++ resolved
@@ -32,12 +32,8 @@
       entry void setup( tk::real v );
       entry void init();
       entry void diag();
-<<<<<<< HEAD
       entry void sendinit();
-      entry [reductiontarget] void advance( tk::real newdt );
-=======
       entry void advance( tk::real newdt );
->>>>>>> 82d42b49
       entry void comlhs( const std::vector< std::size_t >& gid,
                          const std::vector< std::vector< tk::real > >& L );
       entry void comrhs( const std::vector< std::size_t >& gid,
