--- conflicted
+++ resolved
@@ -34,12 +34,8 @@
                    const std::map< int, std::vector< std::size_t > >& bnode,
                    const std::vector< std::size_t >& /* triinpoel */ );
       initnode void registerReducers();
-<<<<<<< HEAD
       entry void setup();
-=======
       entry void resizeComm();
-      entry void setup( tk::real v );
->>>>>>> 3d86d5e2
       entry void init();
       entry void refine();
       entry [reductiontarget] void advance( tk::real newdt );
