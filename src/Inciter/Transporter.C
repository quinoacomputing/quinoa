--- conflicted
+++ resolved
@@ -554,11 +554,7 @@
   if (scheme == ctr::SchemeType::DiagCG || scheme == ctr::SchemeType::ALECG)
     for (const auto& eq : g_cgpde) varnames( eq, var );
   else if (scheme == ctr::SchemeType::DG || scheme == ctr::SchemeType::DGP1 ||
-<<<<<<< HEAD
            scheme == ctr::SchemeType::DGP2 || scheme == ctr::SchemeType::PDG)
-=======
-           scheme == ctr::SchemeType::DGP2)
->>>>>>> a8282f87
     for (const auto& eq : g_dgpde) varnames( eq, var );
   else Throw( "Diagnostics header not handled for discretization scheme" );
 
