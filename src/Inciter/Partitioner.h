--- conflicted
+++ resolved
@@ -116,17 +116,12 @@
     //! Constructor
     Partitioner( const std::vector< CkCallback >& cb,
                  const CProxy_Transporter& host,
-<<<<<<< HEAD
                  const tk::CProxy_Solver& solver,
                  const CProxy_BoundaryConditions& bc,
-                 const Scheme& scheme );
-=======
                  const Scheme& scheme,
-                 const tk::CProxy_Solver& solver,
                  std::size_t nbfac,
                  const std::map< int, std::vector< std::size_t > >& bface,
                  const std::map< int, std::vector< std::size_t > >& belem );
->>>>>>> 508643e5
 
     //! Partition the computational mesh
     void partition( int nchare );
