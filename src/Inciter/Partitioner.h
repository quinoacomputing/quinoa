//******************************************************************************
/*!
  \file      src/Inciter/Partitioner.h
  \author    J. Bakosi
<<<<<<< HEAD
  \date      Fri 05 Feb 2016 01:06:23 PM MST
=======
  \date      Sat 20 Feb 2016 07:40:07 AM MST
>>>>>>> 5eeb0c0c
  \copyright 2012-2015, Jozsef Bakosi.
  \brief     Charm++ chare partitioner group used to perform mesh partitioning
  \details   Charm++ chare partitioner group used to parform mesh partitioning.
*/
//******************************************************************************
#ifndef Partitioner_h
#define Partitioner_h

#include <unordered_map>
#include <algorithm>
#include <numeric>

#include "ExodusIIMeshReader.h"
#include "ContainerUtil.h"
#include "ZoltanInterOp.h"
#include "Inciter/InputDeck/InputDeck.h"
#include "LinSysMerger.h"

#if defined(__clang__) || defined(__GNUC__)
  #pragma GCC diagnostic push
  #pragma GCC diagnostic ignored "-Wconversion"
#endif

#include "conductor.decl.h"
#include "partitioner.decl.h"

#if defined(__clang__) || defined(__GNUC__)
  #pragma GCC diagnostic pop
#endif

namespace inciter {

extern ctr::InputDeck g_inputdeck;
extern CkReduction::reducerType NodesMerger;

//! Partitioner Charm++ chare group class
//! \details Instantiations of Partitioner comprise a processor aware Charm++
//!   chare group. When instantiated, a new object is created on each PE and not
//!   more (as opposed to individual chares or chare array object elements). See
//!   also the Charm++ interface file partitioner.ci.
//! \author J. Bakosi
template< class HostProxy, class WorkerProxy, class LinSysMergerProxy >
class Partitioner : public CBase_Partitioner< HostProxy,
                                              WorkerProxy,
                                              LinSysMergerProxy > {

  // Include Charm++ SDAG code. See http://charm.cs.illinois.edu/manuals/html/
  // charm++/manual.html, Sec. "Structured Control Flow: Structured Dagger".
  Partitioner_SDAG_CODE

  private:
    using Group =
      CBase_Partitioner< HostProxy, WorkerProxy, LinSysMergerProxy >;

  public:
    //! Constructor
    //! \param[in] hostproxy Host Charm++ proxy we are being called from
    //! \param[in] lsm Linear system merger proxy (required by the workers)
    Partitioner( const HostProxy& host,
                 const WorkerProxy& worker,
                 const LinSysMergerProxy& lsm ) :
      m_host( host ),
      m_worker( worker ),
      m_linsysmerger( lsm ),
      m_npe( 0 ),
      m_reordered( 0 ),
      m_start( 0 ),
      m_noffset( 0 ),
      m_nquery( 0 )
    {
      tk::ExodusIIMeshReader
        er( g_inputdeck.get< tag::cmd, tag::io, tag::input >() );
      // Read our contiguously-numbered chunk of the mesh graph from file
      readGraph( er );
      // If a geometric partitioner is selected, compute element centroid
      // coordinates
      const auto alg = g_inputdeck.get< tag::selected, tag::partitioner >();
      if ( alg == tk::ctr::PartitioningAlgorithmType::RCB ||
           alg == tk::ctr::PartitioningAlgorithmType::RIB )
        computeCentroids( er );
      else
        signal2host_setup_complete( m_host );
    }

    //! Partition the computational mesh
    //! \param[in] nchare Number of parts the mesh will be partitioned into
    void partition( int nchare ) {
      m_nchare = nchare;
      const auto alg = g_inputdeck.get< tag::selected, tag::partitioner >();
      const auto che = tk::zoltan::geomPartMesh( alg,
                                                 m_centroid,
                                                 m_gelemid,
                                                 m_tetinpoel.size()/4,
                                                 nchare );
      Assert( che.size() == m_gelemid.size(), "Size of ownership array does "
              "not equal the number of mesh graph elements" );
      // Construct global mesh node ids for each chare and distribute
      distribute( chareNodes(che) );
    }

    //! Receive number of uniquely assigned global mesh node IDs from lower PEs
    //! \param[in] Number of uniquely assigned global mesh node IDs of sender PE
    //! \details This function computes the offset each PE will need to start
    //!   assigning its new node IDs from (for those nodes that are not assigned
    //!   new IDs by any PEs with lower indices). The offset for a PE is the
    //!   offset for the previous PE plus the number of node IDs the previous PE
    //!   (uniquely) assigns new IDs for minus the number of node IDs the
    //!   previous PE receives from others (lower PEs). This is computed here in
    //!   a parallel/distributed fashion by each PE sending its number of node
    //!   IDs (that it uniquely assigns) to all PEs. Note that each PE would
    //!   only need to send this information to higher PEs, but instead this
    //!   function is called in a broadcast fashion, because that is more
    //!   efficient than individual calls to only the higher PEs. Therefore when
    //!   computing the offsets, we only count the lower PEs. When this is done,
    //!   we have the precise communication map as well as the start offset on
    //!   all PEs and so we can start the distributed global mesh node ID
    //!   reordering.
    void offset( int pe, std::size_t u ) {
      if (pe < CkMyPe()) m_start += u;
      if (++m_noffset == CkNumPes()) reorder();
    }

    //! Request new global node IDs for old node IDs
    //! \param[in] pe PE request coming from and to which we send new IDs to
    //! \param[in] id Set of old node IDs whose new IDs are requested
    void request( int pe, const std::set< std::size_t >& id ) {
      // Queue up requesting PE and node IDs
      m_req.push_back( { pe, id } );
      // Trigger SDAG wait, signaling that node IDs have been requested from us
      trigger_nodes_requested();
    }

    //! Receive new (reordered) global node IDs
    //! \param[in] id Map associating new to old node IDs
    void neworder( const std::unordered_map< std::size_t, std::size_t >& id ) {
      // Signal to the runtime system that we have participated in reordering
      trigger_participated();
      // Store new node IDs associated to old ones
      for (const auto& p : id) m_newid[ p.first ] = p.second;
      m_reordered += id.size();   // count up number of reordered nodes
      // If we have reordered all our node IDs, send result to host
      if (m_reordered == m_id.size()) reordered();
    }

    //! Receive mesh node IDs associated to chares we own
    //! \param[in] n Mesh node indices associated to chare IDs
    void add( int frompe,
              const std::unordered_map< int, std::vector< std::size_t > >& n )
    {
      for (const auto& c : n) {
        Assert( pe(c.first) == CkMyPe(), "PE " + std::to_string(CkMyPe()) +
                " received a chareid-nodeidx-vector pair whose chare it does"
                " not own" );
        auto& ch = m_node[ c.first ];
        ch.insert( end(ch), begin(c.second), end(c.second) );
      }
      Group::thisProxy[ frompe ].recv();
    }

    //! Acknowledge received node IDs
    void recv() {
      --m_npe;
      if (recvnodes()) flatten();
    }

    //! Receive lower bound of node IDs our PE operates on after reordering
    //! \param[in] low Lower bound of node IDs assigned to us
    void lower( std::size_t low ) {
      m_lower = low;
      trigger_lower();
    }

    //! \brief Compute the variance of the communication cost of merging the
    //!   linear system
    //! \param[in] av Average of the communication cost
    //! \details Computing the standard deviation is done via computing and
    //!   summing up the variances on each PE and asynchronously reducing the
    //!   sum to our host.
    void stdCost( tk::real av )
    { signal2host_stdcost( m_host, (m_cost-av)*(m_cost-av) ); }

    //! \brief Start gathering global node IDs this PE will need to receive
    //!   (instead of assign) during reordering
    void gather() { Group::thisProxy.query( CkMyPe(), m_id ); }

    //! \brief Query our global node IDs by other PEs so they know if they
    //!   receive IDs for those from during reordering
    //! \param[in] pe Querying PE
    //! \param[in] id Vector of global mesh node IDs to query
    //! \details Note that every PE calls this function in a broadcast fashion,
    //!   including our own. However, to compute the correct result, this would
    //!   only be necessary for PEs whose ID is higher than ours. However, the
    //!   broadcast (calling everyone) is more efficient. Because of this we
    //!   only do the query for higher PEs here but return a mask to all
    //!   callers. This also results in a simpler logic, because every PE goes
    //!   through this single call path. The returned mask is simply a boolean
    //!   array signaling if the node ID is found (owned).
    void query( int pe, const std::vector< std::size_t >& id ) {
      std::vector< int > own( id.size(), 0 );
      if (pe > CkMyPe()) {
        for (std::size_t i=0; i<id.size(); ++i) {
          const auto it = m_sid.find( id[i] );
          if (it != end(m_sid)) own[i] = 1;
        }
      }
      Group::thisProxy[ pe ].mask( CkMyPe(), own );
    }

    //! Receive mask of to-be-received global mesh node IDs
    //! \param[in] pe The PE uniquely assigns the node IDs marked by 1 in rec
    //! \param[in] rec Mask vector containing 1 if the pe owns the node ID, 0 if
    //!   it does not
    //! \details Note that every PE will call this function, since query() was
    //!   called in a broadcast fashion and query() answers to every PE once.
    //!   This is more efficient than calling only the PEs from which we would
    //!   have to receive results from. Thus the incoming results are only
    //!   interesting from PEs with lower IDs than ours.
    void mask( int pe, const std::vector< int >& rec ) {
      // Associate global mesh node IDs to lower PEs we will need to receive
      // from during node reordering. The choice of associated container is
      // std::map, which is ordered (vs. unordered, hash-map). This is required
      // by the following operation that makes the mesh node IDs unique in the
      // communication map. (We are called in an unordered fashion, so we need
      // to collect from all PEs and then we need to make the node IDs unique,
      // keeping only the lowest PEs a node ID is associated with.)
      if (pe < CkMyPe()) {
        auto& id = m_comm[ pe ];
        for (std::size_t i=0; i<rec.size(); ++i)
          if (rec[i]) id.insert( m_id[i] );
      }
      if (++m_nquery == CkNumPes()) {
        // Make sure we have received all we need
        Assert( m_comm.size() == CkMyPe(), "Communication map size on PE " +
                std::to_string(CkMyPe()) + " must equal " +
                std::to_string(CkMyPe()) );
        // Fill new hash-map, keeping only unique node IDs obtained from the
        // lowest possible PEs
        for (auto p=begin(m_comm); p!=end(m_comm); ++p) {
          auto& u = m_communication[ p->first ];
          for (auto i : p->second)
            if (std::none_of( begin(m_comm), p,
                 [i](const typename decltype(m_comm)::value_type& s)
                 { return s.second.find(i) != end(s.second); } )) {
              u.insert(i);
            }
          if (u.empty()) m_communication.erase( p->first );
        }
        // Count up total number of nodes we will need receive durin reordering
        std::size_t nrecv = 0;
        for (const auto& u : m_communication) nrecv += u.second.size();
        // Start computing PE offsets for node reordering
        Group::thisProxy.offset( CkMyPe(), m_sid.size()-nrecv );
      }
    }

  private:
    //! Host proxy
    HostProxy m_host;
    //! Worker proxy
    WorkerProxy m_worker;
    //! Linear system merger proxy
    LinSysMergerProxy m_linsysmerger;
    //! Number of fellow PEs to send elem IDs to
    std::size_t m_npe;
    //! Queue of requested node IDs from PEs
    std::vector< std::pair< int, std::set< std::size_t > > > m_req;
    //! Number of mesh nodes reordered
    std::size_t m_reordered;
    //! Starting global mesh node ID for node reordering
    std::size_t m_start;
    //! \brief Counter for number of offsets
    //! \details This counts the to-be-received node IDs received while
    //!   computing global mesh node ID offsets for each PE rquired for node
    //!   reordering later
    std::size_t m_noffset;
    //! \brief Counter for number of masks of to-be-received global mesh node
    //!   IDs received
    //! \details This counts the to-be-received node ID masks received while
    //!   gathering the node IDs that need to be received (instead of uniquely
    //!   assigned) by each PE
    std::size_t m_nquery;
    //! Tetrtahedron element connectivity of our chunk of the mesh
    std::vector< std::size_t > m_tetinpoel;
    //! Global element IDs we read (our chunk of the mesh)
    std::vector< std::size_t > m_gelemid;
    //! Element centroid coordinates of our chunk of the mesh
    std::array< std::vector< tk::real >, 3 > m_centroid;
    //! Total number of chares across all PEs
    int m_nchare;
    //! Lower bound of node IDs our PE operates on after reordering
    std::size_t m_lower;
    //! Upper bound of node IDs our PE operates on after reordering
    std::size_t m_upper;
    //! \brief Global mesh node ids associated to chares owned
    //! \details Before reordering this map stores (old) global mesh node IDs
    //!   corresponding to the ordering as in the mesh file. After reordering it
    //!   stores the (new) global node IDs the chares contribute to.
    std::unordered_map< int, std::vector< std::size_t > > m_node;
    //! \brief Temporary communication map used to receive global mesh node IDs
    //! \details This is an ordered map, as that facilitates making the node IDs
    //!   unique, storing only the lowest associated PE, efficient.
    std::map< int, std::set< std::size_t > > m_comm;
    //! \brief Communication map used for distributed mesh node reordering
    //! \details This map, on each PE, associates the list of global mesh point
    //!   indices to fellow PE IDs from which we will receive new node IDs
    //!   during reordering. Only data that will be received from PEs with a
    //!   lower index are stored.
    std::unordered_map< int, std::set< std::size_t > > m_communication;
    //! \brief Unique global node IDs chares on our PE will contribute to in a
    //!   linear system
    std::vector< std::size_t > m_id;
    //! \brief Global mesh node IDs associated in hash set
    //! \details These are the same global mesh node IDs as stored in m_id,
    //!   corresponding to the mesh ordering read from file, i.e., not yet
    //!   reordered. They are stored in a hash-set to enable constant-in-time
    //!   search needed by computing the communication maps required for
    //!   distributed reordering.
    std::unordered_set< std::size_t > m_sid;
    //! \brief Map associating new node IDs (as in producing contiguous-row-id
    //!   linear system contributions) to old node IDs (as in file)
    std::unordered_map< std::size_t, std::size_t > m_newid;
    //! \brief Maps associating old node IDs to new node IDs categorized by
    //!   chares.
    //! \details Maps associating old node IDs (as in file) to new node IDs (as
    //!   in producing contiguous-row-id linear system contributions) associated
    //!   to chare IDs (outer key). This is basically the inverse of m_newid and
    //!   categorized by chares.
    std::unordered_map< int,
      std::unordered_map< std::size_t, std::size_t > > m_chcid;
    //! Communication cost of linear system merging for our PE
    tk::real m_cost;

    //! Read our contiguously-numbered chunk of the mesh graph from file
    //! \param[in] er ExodusII mesh reader
    void readGraph( tk::ExodusIIMeshReader& er ) {
      // Get number of mesh points and number of tetrahedron elements in file
      er.readElemBlockIDs();
      auto nel = er.nel( tk::ExoElemType::TET );
      // Read our contiguously-numbered chunk of tetrahedron element
      // connectivity from file and also generate and store the list of global
      // element indices for our chunk of the mesh
      auto chunk = nel / CkNumPes();
      auto from = CkMyPe() * chunk;
      auto till = from + chunk;
      if (CkMyPe() == CkNumPes()-1) till += nel % CkNumPes();
      std::array< std::size_t, 2 > ext = { {static_cast<std::size_t>(from),
                                            static_cast<std::size_t>(till-1)} };
      er.readElements( ext, tk::ExoElemType::TET, m_tetinpoel );
      m_gelemid.resize( static_cast<std::size_t>(till-from) );
      std::iota( begin(m_gelemid), end(m_gelemid), from );
      signal2host_graph_complete( m_host, m_gelemid.size() );
    }

    // Compute element centroid coordinates
    //! \param[in] er ExodusII mesh reader
    void computeCentroids( tk::ExodusIIMeshReader& er) {
      // Construct unique global mesh point indices of our chunk
      auto gid = m_tetinpoel;
      tk::unique( gid );
      // Read node coordinates of our chunk of the mesh elements from file
      auto coord = er.readNodes( tk::extents(gid) );
      // Make room for element centroid coordinates
      auto& cx = m_centroid[0];
      auto& cy = m_centroid[1];
      auto& cz = m_centroid[2];
      auto num = m_tetinpoel.size()/4;
      cx.resize( num );
      cy.resize( num );
      cz.resize( num );
      // Compute element centroids for our chunk of the mesh elements
      for (std::size_t e=0; e<num; ++e) {
        const auto& a = tk::cref_find( coord, m_tetinpoel[e*4+0] );
        const auto& b = tk::cref_find( coord, m_tetinpoel[e*4+1] );
        const auto& c = tk::cref_find( coord, m_tetinpoel[e*4+2] );
        const auto& d = tk::cref_find( coord, m_tetinpoel[e*4+3] );
        cx[e] = (a[0] + b[0] + c[0] + d[0]) / 4.0;
        cy[e] = (a[1] + b[1] + c[1] + d[1]) / 4.0;
        cz[e] = (a[2] + b[2] + c[2] + d[2]) / 4.0;
      }
      signal2host_setup_complete( m_host );
    }

    //! Construct global mesh node ids for each chare
    //! \param[in] che Chares of elements: array of chare ownership IDs mapping
    //!   graph elements to Charm++ chares. Size: number of elements in the
    //!   chunk of the mesh graph on this PE.
    //! \return Vector of global mesh node ids connecting elements owned by each
    //!   chare on this PE
    //! \note The chare IDs, as keys in the map constructed here, are simply the
    //!   chare IDs returned by the partitioner assigning mesh elements to these
    //!   chares. It does not mean that these chare IDs are owned on this PE.
    std::unordered_map< int, std::vector< std::size_t > >
    chareNodes( const std::vector< std::size_t >& che ) const
    {
      Assert( che.size() == m_gelemid.size(), "The size of the global element "
              "index and the chare element arrays must equal" );
      Assert( che.size() == m_tetinpoel.size()/4, "The size of the mesh "
              "connectivity / 4 and the chare element arrays must equal" );
      // Categorize global mesh node ids of elements by chares
      std::unordered_map< int, std::vector< std::size_t > > nodes;
      for (std::size_t e=0; e<che.size(); ++e) {
        auto& c = nodes[ static_cast<int>(che[e]) ];
        for (std::size_t n=0; n<4; ++n) c.push_back( m_tetinpoel[e*4+n] );
      }
      // Make sure all PEs have chares assigned
      Assert( !nodes.empty(), "No nodes have been assigned to chares on PE " +
              std::to_string(CkMyPe()) );
      // This check should always be done, hence ErrChk and not Assert, as it
      // can result from particular pathological combinations of (1) too large
      // degree of virtualization, (2) too many PEs, and/or (3) too small of a
      // mesh and not due to programmer error.
      for(const auto& c : nodes)
        ErrChk( !c.second.empty(),
                "Overdecomposition of the mesh is too large compared to the "
                "number of work units computed based on the degree of "
                "virtualization desired. As a result, there would be at least "
                "one work unit with no mesh elements to work on, i.e., nothing "
                "to do. Solution 1: decrease the virtualization to a lower "
                "value using the command-line argument '-u'. Solution 2: "
                "decrease the number processing elements (PEs) using the "
                "charmrun command-line argument '+pN' where N is the number of "
                "PEs, which implicitly increases the size (and thus decreases "
                "the number) of work units.)" );
      return nodes;
    }

    //! Distribute global mesh node IDs to their owner PEs
    //! \param[in] n Global mesh node IDs connecting elements associated to
    //!   chare IDs on this PE resulting from partitioning the mesh elements.
    //!   Note that this data is moved in.
    //! \details Chare ids are distributed to PEs in a linear continguous order
    //!   with the last PE taking the remainder if the number of PEs is not
    //!   divisible by the number chares. For example, if nchare=7 and npe=3,
    //!   the chare distribution is PE0: 0 1, PE1: 2 3, and PE2: 4 5 6. As a
    //!   result of this distribution, all PEs will have their m_node map filled
    //!   with the global mesh node IDs associated to the Charm++ chare IDs each
    //!   PE owns.
    void distribute( std::unordered_map< int, std::vector< std::size_t > >&& n )
    {
      int chunksize, mynchare;
      std::tie( chunksize, mynchare ) = chareDistribution();
      for (int c=0; c<mynchare; ++c) {
        auto chid = CkMyPe() * chunksize + c; // compute owned chare ID
        const auto it = n.find( chid );       // attempt to find its nodes
        if (it != end(n)) {                   // if found
          m_node.insert( *it );               // move over owned key-value pairs
          n.erase( it );                      // remove chare ID and nodes
        }
        Assert( n.find(chid) == end(n), "Not all owned node IDs stored" );
      }
      // Construct export map associating those map entries (mesh node indices
      // associated to chare IDs) owned by chares we do not own. Outer key: PE
      // to export to, inner key: chare ID, value: vector of global node IDs
      std::unordered_map< int,
        std::unordered_map< int, std::vector< std::size_t > > > exp;
      for (auto&& c : n) exp[ pe(c.first) ].insert( std::move(c) );
      // Export chare IDs and node IDs we do not own to fellow PEs
      m_npe = exp.size();
      for (const auto& p : exp)
        Group::thisProxy[ p.first ].add( CkMyPe(), p.second );
      if (recvnodes()) flatten();
    }

    //! Prepare owned mesh node IDs for reordering
    void flatten() {
      // Make sure we are not fed garbage
      int chunksize, mynchare;
      std::tie( chunksize, mynchare ) = chareDistribution();
      Assert( m_node.size() == mynchare, "Global mesh nodes ids associated "
              "to chares on PE " + std::to_string( CkMyPe() ) + " is "
              "incomplete" );
      // Flatten node IDs of elements our chares operate on
      for (auto& c : m_node)
        m_id.insert( end(m_id), begin(c.second), end(c.second) );
      // Make node IDs unique, these need reordering on our PE
      tk::unique( m_id );
      // Store mesh node IDs in hash-set
      std::copy( begin(m_id), end(m_id), std::inserter(m_sid,end(m_sid)) );
      // Signal host that we are ready for computing the communication map,
      // required for parallel distributed global mesh node reordering
      signal2host_flattened( m_host );
    }

    //! Compute chare distribution
    //! \return Chunksize, i.e., number of chares per all PEs except the last
    //!   one, and the number of chares for my PE
    //! \details This computes a simple contiguous chare distribution across
    //!   PEs.
    std::pair< int, int > chareDistribution() const {
      auto chunksize = m_nchare / CkNumPes();
      auto mynchare = chunksize;
      if (CkMyPe() == CkNumPes()-1) mynchare += m_nchare % CkNumPes();
      return { chunksize, mynchare };
    }

    //! Reorder global mesh node IDs
    void reorder() {
      // Activate SDAG waits for completing the reordering of our node IDs and
      // for having requests arrive from other PEs for some of our node IDs; and
      // for computing/receiving lower and upper bounds of global node IDs our
      // PE operates on after reordering
      wait4prep();
      wait4bounds();
<<<<<<< HEAD
      // In serial signal to the runtime system that we have partipitated in
=======
      // In serial signal to the runtime system that we have participated in
>>>>>>> 5eeb0c0c
      // reordering. This is required here because this is only triggered if
      // communication is required during mesh node reordering. See also
      // particioner.ci.
      if (CkNumPes() == 1) trigger_participated();
      // Send out request for new global node IDs for nodes we do not reorder
      for (const auto& c : m_communication)
        Group::thisProxy[ c.first ].request( CkMyPe(), c.second );
      // Lambda to decide if node ID is being assigned a new ID by us
      auto own = [ this ]( std::size_t p ) {
        using Set = typename std::remove_reference<
                      decltype(m_communication) >::type::value_type;
        return !std::any_of( m_communication.cbegin(), m_communication.cend(),
                             [&](const Set& s)
                             { return s.second.find(p) != s.second.cend(); } );
      };
      // Reorder our chunk of the mesh node IDs by looping through all of our
      // node IDs (resulting from reading our chunk of the mesh cells). We test
      // if we are to assign a new ID to a node ID, and if so, we assign new ID,
      // i.e., reorder, by constructing a map associating new to old IDs. We
      // also count up the reordered nodes.
      for (const auto& p : m_id)
        if (own(p)) {           
          m_newid[ p ] = m_start++;
          ++m_reordered;
        }
      // Trigger SDAG wait, indicating that reordering own node IDs are complete
      trigger_reorderowned_complete();
      // If we have reordered all our nodes, compute and send result to host
      if (m_reordered == m_id.size()) reordered();
    }

    //! Test if all fellow PEs have received my node IDs contributions
    //! \return True if all fellow PEs have received what I have sent them
    bool recvnodes() const { return m_npe == 0; }

    //! Return processing element for chare id
    //! \param[in] id Chare id
    //! \return PE that creates the chare
    //! \details This is computed based on a simple contiguous linear
    //!   distribution of chare ids to PEs.
    int pe( int id ) const {
      auto p = id / (m_nchare / CkNumPes());
      if (p >= CkNumPes()) p = CkNumPes()-1;
      Assert( p < CkNumPes(), "Assigning to nonexistent PE" );
      return p;
    }

    //! Associate new node IDs to old ones and return them to the requestor(s)
    void prepare() {
      // Signal to the runtime system that we have participated in reordering
      trigger_participated();
      for (const auto& r : m_req) {
        std::unordered_map< std::size_t, std::size_t > n;
        for (auto p : r.second) n[ p ] = tk::cref_find( m_newid, p );
        Group::thisProxy[ r.first ].neworder( n );
        n.clear();
      }
      m_req.clear();    // Clear queue of requests just fulfilled
      wait4prep();      // Re-enable SDAG wait for preparing new node requests
      // Re-enable trigger signaling that reordering of owned node IDs are
      // complete right away
      trigger_reorderowned_complete();
    }

    //! Compute final result of reordering and send it back to host
    //! \details This member function is called when both those node IDs that we
    //!   assign a new ordering to as well as those assigned new IDs by other
    //!   PEs have been reordered (and we contribute to) and we are ready (on
    //!   this PE) to compute our final result of the reordering and send it
    //!   back to the host.
    void reordered() {
      // Construct maps associating old node IDs (as in file) to new node IDs
      // (as in producing contiguous-row-id linear system contributions)
      // associated to chare IDs (outer key). This is basically the inverse of
      // m_newid and categorized by chares. Note that m_node at this point still
      // contains the old global node IDs the chares contribute to.
      for (const auto& c : m_node) {
        auto& m = m_chcid[ c.first ];
        for (auto p : c.second) m[ tk::cref_find(m_newid,p) ] = p;
      }
      // Update our chare ID maps to now contain the new global node IDs
      // instead of the old ones
      for (auto& c : m_node)
        for (auto& p : c.second)
          p = tk::cref_find( m_newid, p );
      // Update unique global node IDs of chares our PE will contribute to the
      // new IDs resulting from reordering
      for (auto& p : m_id) p = tk::cref_find( m_newid, p );
      // Compute lower and upper bounds of reordered node IDs our PE operates on
      bounds();
    }

    // Compute lower and upper bounds of reordered node IDs our PE operates on
    // \details This function computes the global row IDs at which the linear
    //   system will have a PE boundary. We simply find the largest node ID
    //   assigned on each PE by the reordering and use that as the upper global
    //   row index. Note that while this rarely results in equal number of rows
    //   assigned to PEs, potentially resulting in some load-imbalance, it
    //   yields a pretty good division reducing communication costs during the
    //   assembly of the linear system, which is more important than a slight
    //   (FLOP) load imbalance. Since the upper index for PE 1 is the same as
    //   the lower index for PE 2, etc. We build the upper indices and then the
    //   lower indices for all PEs are communicated.
    void bounds() {
      m_upper = 0;
      using pair_type = std::pair< const std::size_t, std::size_t >;
      for (const auto& c : m_chcid) {
        auto x = std::max_element( begin(c.second), end(c.second),
                 []( const pair_type& a, const pair_type& b )
                 { return a.first < b.first; } );
        if (x->first > m_upper) m_upper = x->first;
      }
      // The bounds are the dividers (global mesh point indices) at which the
      // linear system assembly is divided among PEs. However, Hypre and thus
      // LinSysMerger expect exclusive upper indices, so we increase the last
      // one by one here. Note that the cost calculation, Partitioner::cost()
      // also expects exclusive upper indices.
      if (CkMyPe() == CkNumPes()-1) ++m_upper;
      // Tell the runtime system that the upper bound has been computed
      trigger_upper();
      // Set lower index for PE 0 as 0
      if (CkMyPe() == 0) lower(0);
      // All PEs except the last one send their upper indices as the lower index
      // for PE+1
      if (CkMyPe() < CkNumPes()-1)
        Group::thisProxy[ CkMyPe()+1 ].lower( m_upper );
    }

    //! \brief Create chare array elements on this PE and assign the global mesh
    //!   element IDs they will operate on
    //! \details We create chare array elements by calling the insert() member
    //!   function, which allows specifying the PE on which the array element is
    //!   created and we send each chare array element the global mesh element
    //!   connectivity, i.e., node IDs, it contributes to and the old->new node
    //!   ID map.
    void create() {
      // Initiate asynchronous reduction across all Partitioner objects
      // computing the average communication cost of merging the linear system
      signal2host_avecost( m_host );
      // Compute linear distribution of chares assigned to us
      auto chunksize = m_nchare / CkNumPes();
      auto mynchare = chunksize;
      if (CkMyPe() == CkNumPes()-1) mynchare += m_nchare % CkNumPes();
      // Create worker chare array elements
      for (int c=0; c<mynchare; ++c) {
        // Compute chare ID
        auto cid = CkMyPe() * chunksize + c;
        // Create array element
        m_worker[ cid ].insert( m_host,
                                m_linsysmerger,
                                tk::cref_find( m_node, cid ),
                                tk::cref_find( m_chcid, cid ),
                                CkMyPe() );
      }
      m_worker.doneInserting();
      // Broadcast our bounds of global node IDs to all linear system mergers
      m_linsysmerger.bounds( CkMyPe(), m_lower, m_upper );
    }

    //! Compute communication cost of linear system merging for our PE
    //! \param[in] lower Lower global row ID of linear system this PE works on
    //! \param[in] upper Upper global row ID of linear system this PE works on
    //! \param[in] stage Stage of the communication cost estimation
    //! \return Communicatoin cost of merging the linear system for our PE
    //! \details The cost is a real number between 0 and 1, defined as the
    //!   number of mesh points we do not own, i.e., need to send to some other
    //!   PE, divided by the total number of points we contribute to. The lower
    //!   the better.
    tk::real cost( std::size_t lower, std::size_t upper ) {
      std::size_t ownpts = 0, compts = 0;
      for (auto p : m_id) if (p >= lower && p < upper) ++ownpts; else ++compts;
      return static_cast<tk::real>(compts) /
             static_cast<tk::real>(ownpts + compts);
    }

    //! \brief Signal back to host that we have done our part of reading the
    //!   mesh graph
    //! \details Signaling back is done via a Charm++ typed reduction, which
    //!   also computes the sum of the number of mesh cells our PE operates on.
    void signal2host_graph_complete( const CProxy_Conductor& host,
                                     uint64_t nelem ) {
      Group::contribute(sizeof(uint64_t), &nelem, CkReduction::sum_int,
                        CkCallback( CkReductionTarget(Conductor,load), host ));
    }
    //! Compute average communication cost of merging the linear system
    //! \details This is done via a Charm++ typed reduction, adding up the cost
    //!   across all PEs and reducing the result to our host chare.
    void signal2host_avecost( const CProxy_Conductor& host ) {
      m_cost = cost( m_lower, m_upper );
      Group::contribute( sizeof(tk::real), &m_cost, CkReduction::sum_double,
                         CkCallback( CkReductionTarget(Conductor,aveCost),
                         host ));
    }
    //! \brief Compute standard deviation of the communication cost of merging
    //!   the linear system
    //! \param[in] var Square of the communication cost minus the average for
    //!   our PE.
    //! \details This is done via a Charm++ typed reduction, adding up the
    //!   squares of the communication cost minus the average across all PEs and
    //!   reducing the result to our host chare.
    void signal2host_stdcost( const CProxy_Conductor& host, tk::real var ) {
      Group::contribute( sizeof(tk::real), &var, CkReduction::sum_double,
                         CkCallback( CkReductionTarget(Conductor,stdCost),
                         host ));
    }
    //! Signal back to host that we are ready for partitioning the mesh
    void signal2host_setup_complete( const CProxy_Conductor& host ) {
      Group::contribute(
        CkCallback(CkIndex_Conductor::redn_wrapper_partition(NULL), host ));
    }
    //! \brief Signal host that we are ready for computing the communication
    //!   map, required for parallel distributed global mesh node reordering
    void signal2host_flattened( const CProxy_Conductor& host ) {
      Group::contribute(
        CkCallback(CkIndex_Conductor::redn_wrapper_flattened(NULL), host ));
    }
};

} // inciter::

#if defined(__clang__) || defined(__GNUC__)
  #pragma GCC diagnostic push
  #pragma GCC diagnostic ignored "-Wconversion"
#endif

#define CK_TEMPLATES_ONLY
#include "partitioner.def.h"
#undef CK_TEMPLATES_ONLY

#if defined(__clang__) || defined(__GNUC__)
  #pragma GCC diagnostic pop
#endif

#endif // Partitioner_h<|MERGE_RESOLUTION|>--- conflicted
+++ resolved
@@ -2,11 +2,7 @@
 /*!
   \file      src/Inciter/Partitioner.h
   \author    J. Bakosi
-<<<<<<< HEAD
-  \date      Fri 05 Feb 2016 01:06:23 PM MST
-=======
-  \date      Sat 20 Feb 2016 07:40:07 AM MST
->>>>>>> 5eeb0c0c
+  \date      Sat 20 Feb 2016 12:01:56 PM MST
   \copyright 2012-2015, Jozsef Bakosi.
   \brief     Charm++ chare partitioner group used to perform mesh partitioning
   \details   Charm++ chare partitioner group used to parform mesh partitioning.
@@ -510,11 +506,7 @@
       // PE operates on after reordering
       wait4prep();
       wait4bounds();
-<<<<<<< HEAD
-      // In serial signal to the runtime system that we have partipitated in
-=======
       // In serial signal to the runtime system that we have participated in
->>>>>>> 5eeb0c0c
       // reordering. This is required here because this is only triggered if
       // communication is required during mesh node reordering. See also
       // particioner.ci.
