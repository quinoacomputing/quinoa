--- conflicted
+++ resolved
@@ -47,11 +47,7 @@
     void evaluate_error_estimate();
     void uniform_refinement();
     void error_refinement( const std::vector< edge_t >& edge,
-<<<<<<< HEAD
-                           const std::vector< real_t >& crit );
-=======
                            const std::vector< real_t >& criteria );
->>>>>>> 4d552f07
 
     int detect_compatibility(int num_locked_edges,
             AMR::Refinement_Case refinement_case);
