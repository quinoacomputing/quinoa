// *****************************************************************************
/*!
  \file      src/Inciter/Performer.C
  \author    J. Bakosi
<<<<<<< HEAD
  \date      Fri 22 Jul 2016 11:31:43 AM MDT
=======
  \date      Fri 22 Jul 2016 03:42:46 PM MDT
>>>>>>> 6e3def9d
  \copyright 2012-2015, Jozsef Bakosi, 2016, Los Alamos National Security, LLC.
  \brief     Performer advances a PDE
  \details   Performer advances a PDE. There are a potentially
    large number of Performer Charm++ chares created by Conductor. Each
    performer gets a chunk of the full load (part of the mesh) and does the
    same: initializes and advances a PDE in time.
*/
// *****************************************************************************

#include <string>
#include <cmath>
#include <array>

#ifdef HAS_MKL
  #include "NoWarning/mkl_lapacke.h"
#else
  #include "NoWarning/lapacke.h"
#endif

#include <gm19.h>

#include "Performer.h"
#include "Vector.h"
#include "Reader.h"
#include "ContainerUtil.h"
#include "UnsMesh.h"
#include "Reorder.h"
#include "ExodusIIMeshReader.h"
#include "ExodusIIMeshWriter.h"
#include "Inciter/InputDeck/InputDeck.h"
#include "DerivedData.h"
#include "PDE.h"
#include "Tracker.h"
#include "LinSysMerger.h"
#include "RNGSSE.h"

// Force the compiler to not instantiate the template below as it is
// instantiated in LinSys/LinSysMerger.C (only required on mac)
extern template class tk::LinSysMerger< inciter::CProxy_Conductor,
                                        inciter::CProxy_Performer >;

namespace inciter {

extern ctr::InputDeck g_inputdeck;
extern std::vector< PDE > g_pdes;

//! \brief Charm++ BC merger reducer for verifying BCs
//! \details This variable is defined here in the .C file and declared as extern
//!   in Performer.h. If instead one defines it in the header (as static),
//!   a new version of the variable is created any time the header file is
//!   included, yielding no compilation nor linking errors. However, that leads
//!   to runtime errors, since Performer::registerVerifyBCMerger(), a Charm++
//!   "initnode" entry method, *may* fill one while contribute() may use the
//!   other (unregistered) one. Result: undefined behavior, segfault, and
//!   formatting the internet ...
CkReduction::reducerType VerifyBCMerger;

} // inciter::

using inciter::Performer;

Performer::Performer(
  const ConductorProxy& conductor,
  const LinSysMergerProxy& lsm,
  const TrackerProxy& tracker,
  const std::vector< std::size_t >& conn,
  const std::unordered_map< std::size_t, std::size_t >& cid,
  int nperf )
:
  m_it( 0 ),
  m_itf( 0 ),
  m_t( g_inputdeck.get< tag::discr, tag::t0 >() ),
  m_stage( 0 ),
  m_nsol( 0 ),
  m_nperf( nperf ),
  m_outFilename( g_inputdeck.get< tag::cmd, tag::io, tag::output >() + "." +
                 std::to_string( thisIndex ) ),
  m_conductor( conductor ),
  m_linsysmerger( lsm ),
  m_tracker( tracker ),
  m_cid( cid ),
  m_el( tk::global2local( conn ) ),     // fills m_inpoel and m_gid
  m_lid(),
  m_coord(),
  m_psup( tk::genPsup( m_inpoel, 4, tk::genEsup(m_inpoel,4) ) ),
  m_u( m_gid.size(), g_inputdeck.get< tag::component >().nprop() ),
  m_uf( m_gid.size(), g_inputdeck.get< tag::component >().nprop() ),
  m_un( m_gid.size(), g_inputdeck.get< tag::component >().nprop() ),
  m_lhsd( m_psup.second.size()-1, g_inputdeck.get< tag::component >().nprop() ),
  m_lhso( m_psup.first.size(), g_inputdeck.get< tag::component >().nprop() )
// *****************************************************************************
//  Constructor
//! \param[in] conductor Host (Conductor) proxy
//! \param[in] lsm Linear system merger (LinSysMerger) proxy
//! \param[in] conn Vector of mesh element connectivity owned (global IDs)
//! \param[in] cid Map associating old node IDs (as in file) to new node IDs (as
//!   in producing contiguous-row-id linear system contributions)
//! \author J. Bakosi
// *****************************************************************************
{
  Assert( m_psup.second.size()-1 == m_gid.size(),
          "Number of mesh points and number of global IDs unequal" );

  // Register ourselves with the linear system merger
  m_linsysmerger.ckLocalBranch()->checkin();
}

void
Performer::setup()
// *****************************************************************************
// Initialize mesh IDs, element connectivity, coordinates
//! \author J. Bakosi
// *****************************************************************************
{
  // Send off global row IDs to linear system merger, setup global->local IDs
  setupIds();
  // Send node IDs from element side sets matched to user-specified BCs
  sendBCs( queryBCs() );
  // Read coordinates of owned and received mesh nodes
  readCoords();
  // Generate particles
  genPar( 1 );
  // Output chare mesh to file
  writeMesh();
  // Output mesh-based fields metadata to file
  writeMeta();
}

void
Performer::setupIds()
// *****************************************************************************
// Send off global row IDs to linear system merger, setup global->local IDs
//! \author J. Bakosi
// *****************************************************************************
{
  // Send off global row IDs to linear system merger
  m_linsysmerger.ckLocalBranch()->charerow( thisIndex, m_gid );
  // Associate local node IDs to global ones
  for (std::size_t i=0; i<m_gid.size(); ++i) m_lid[ m_gid[i] ] = i;
}

std::vector< std::size_t >
Performer::queryBCs()
// *****************************************************************************
//  Extract nodes IDs from side sets node lists and match to boundary conditions
//! \return List of owned node IDs on which a Dirichlet BC is set by the user
//! \details Boundary conditions, mathematically speaking, are applied on
//!   finite surfaces. These finite surfaces are given by element sets. This
//!   function takes the node lists mapped to side set IDs and extracts only
//!   those nodes that we own that the user has specified boundary condition on
//!   and returns the 'new' (as in producing contiguous-row-id linear system
//!   contributions, see also Partitioner.h) node IDs.
//! \author J. Bakosi
// *****************************************************************************
{
  // Access all side sets from LinSysMerger
  auto& side = m_linsysmerger.ckLocalBranch()->side();

  // lambda to find out if we own the old (as in file) global node id. We
  // perform a linear search on the map value so we do not have to invert the
  // map and return the map key (the new global id, new as in producing
  // contiguous-row-id linear system contributions, see also Partitioner.h).
  auto own = [ this ]( std::size_t id ) -> std::pair< bool, std::size_t > {
    for (const auto& i : this->m_cid)
      if (i.second == id)
        return { true, i.first };
    return { false, 0 };
  };

  // lambda to find out if the user has specified a Dirichlet BC on the given
  // side set for any component of any of the PDEs integrated
  auto userbc = []( int sideset ) -> bool {
    for (const auto& eq : g_pdes) if (eq.anydirbc(sideset)) return true;
    return false;
  };

  // Collect list of owned node IDs on which a Dirichlet BC is given by the user
  std::vector< std::size_t > bc;
  for (const auto& s : side) {
    auto ubc = userbc( s.first );
    for (auto n : s.second) {
      auto o = own(n);
      if (o.first && ubc) bc.push_back( o.second );
    }
  }

  // Make BC node list unique. The node list extracted here can still contain
  // repeating IDs, because the nodes are originally extracted by the Exodus
  // reader by interrogating elements whose faces are adjacent to side sets,
  // which can contain repeating node IDs for those nodes that elements share.
  // See also the Exodus user manual.
  tk::unique(bc);

  return bc;
}

void
Performer::sendBCs( const std::vector< std::size_t >& bc )
// *****************************************************************************
// Send node list to our LinSysMerger branch which is then used to set BCs
//! \param[in] bc List of node IDs to send
//! \author J. Bakosi
// *****************************************************************************
{
  // Offer list of owned node IDs mapped to side sets to LinSysMerger
  m_linsysmerger.ckLocalBranch()->charebc( thisIndex, bc );
}

std::vector< std::size_t >
Performer::old( const std::vector< std::size_t >& newids )
// *****************************************************************************
// Query old node IDs for a list of new node IDs
//! \param[in] newids Vector of new node IDs
//! \details 'old' as in file, 'new' as in as in producing contiguous-row-id
//!   linear system contributions, see also Partitioner.h.
//! \author J. Bakosi
// *****************************************************************************
{
  std::vector< std::size_t > oldids;
  for (auto i : newids) oldids.push_back( tk::cref_find(m_cid,i) );
  return oldids;
}

void
Performer::requestBCs()
// *****************************************************************************
// Request owned node IDs on which a Dirichlet BC is set by the user
//! \details Called from host (Conductor), contributing the result back to host
//! \author J. Bakosi
// *****************************************************************************
{
   auto stream = tk::serialize( old( queryBCs() ) );
   CkCallback cb( CkIndex_Conductor::doverifybc(nullptr), m_conductor );
   contribute( stream.first, stream.second.get(), VerifyBCMerger, cb );
}

void
Performer::oldID( int frompe, const std::vector< std::size_t >& newids )
// *****************************************************************************
// Look up and return old node IDs for new ones
//! \param[in] newids Vector of new node IDs
//! \details Old (as in file), new (as in producing contiguous-row-id linear
//!   system contributions
//! \author J. Bakosi
// *****************************************************************************
{
  m_linsysmerger[ frompe ].oldID( thisIndex, old(newids) );
}

void
Performer::bcval( int frompe, const std::vector< std::size_t >& nodes )
// *****************************************************************************
// Look up boundary condition values at node IDs for all PDEs
//! \param[in] nodes Vector of node IDs at which to query BC values
//! \author J. Bakosi
// *****************************************************************************
{
  // Access all side sets from LinSysMerger
  auto& side = m_linsysmerger.ckLocalBranch()->side();

  // lambda to query the user-specified Dirichlet BCs on a given side set for
  // all components of all the PDEs integrated
  auto bc = []( int sideset ) -> std::vector< std::pair< bool, tk::real > > {
    std::vector< std::pair< bool, tk::real > > b;
    for (const auto& eq : g_pdes) {
      auto e = eq.dirbc( sideset );  // query BC values for all components of eq
      b.insert( end(b), begin(e), end(e) );
    }
    return b;
  };

  // lambda to find out whether 'new' node id is in the list of 'old' node ids
  // given in s (which contains the old node ids of a side set). Here 'old'
  // means as in file, while 'new' means as in producing contiguous-row-id
  // linear system contributions. See also Partitioner.h.
  auto inset = [ this ]( std::size_t id, const std::vector< std::size_t >& s )
  -> bool {
    for (auto n : s) if (tk::cref_find(this->m_cid,id) == n) return true;
    return false;
  };

  // Collect vector of pairs of bool and BC value, where the bool indicates
  // whether the BC value is set at the given node by the user. The size of the
  // vectors is the number of PDEs integrated times the number of scalar
  // components in all PDEs. The vector is associated to global node IDs at
  // which the boundary condition will be set. If a node belongs to multiple
  // side sets in the file, we keep it associated to the first side set given by
  // the user.
  std::unordered_map< std::size_t,
                      std::vector< std::pair< bool, tk::real > > > bcv;
  for (const auto& s : side) {
    auto b = bc( s.first );    // query BC values for all components of all PDEs
    for (auto n : nodes)
      if (inset( n, s.second )) {
        auto& v = bcv[n];
        if (v.empty()) v.insert( begin(v), begin(b), end(b) );
      }
  }

//  for (const auto& n : bcv) {
//     std::cout << n.first+1 << ':';
//     for (const auto& p : n.second) {
//       if (p.first) std::cout << p.second << ','; else std::cout << "*,";
//     }
//     std::cout << '\n';
//   }
//   std::cout << "----\n";

  m_linsysmerger[ frompe ].charebcval( bcv );
}

void
Performer::init( tk::real dt )
// *****************************************************************************
// Initialize linear system
//! \author J. Bakosi
// *****************************************************************************
{
  // Set initial conditions for all PDEs
  for (const auto& eq : g_pdes) eq.initialize( m_coord, m_u, m_t );

  // Output initial conditions to file (it = 1, time = 0.0)
  writeFields( m_t );

  // Send off initial conditions for assembly
  m_linsysmerger.ckLocalBranch()->charesol( thisIndex, m_gid, m_u );

  // Call back to Conductor::initcomplete(), signaling that the initialization
  // is complete and we are now starting time stepping
  contribute(
      CkCallback( CkReductionTarget( Conductor, initcomplete ), m_conductor ) );

  // Compute left-hand side of PDE
  lhs();
  // Start advancing PDE in time at time step stage 0
  advance( 0, dt, m_it, m_t );
}

void
Performer::lhs()
// *****************************************************************************
// Compute left-hand side of PDE
//! \author J. Bakosi
// *****************************************************************************
{
  // Compute left-hand side matrix for all equations
  for (const auto& eq : g_pdes)
    eq.lhs( m_coord, m_inpoel, m_psup, m_lhsd, m_lhso );

  // Send off left hand side for assembly
  m_linsysmerger.ckLocalBranch()->
    charelhs( thisIndex, m_gid, m_psup, m_lhsd, m_lhso );
}

void
Performer::rhs( tk::real mult,
                tk::real dt,
                const tk::MeshNodes& sol,
                tk::MeshNodes& rhs )
// *****************************************************************************
// Compute right-hand side of PDE
//! \param[in] mult Multiplier differentiating the different stages in
//!    multi-stage time stepping
//! \param[in] dt Size of time step
//! \param[in] sol Solution vector at current stage
//! \param[inout] rhs Right-hand side vector computed
//! \author J. Bakosi
// *****************************************************************************
{
  // Compute right-hand side vector for all equations
  for (const auto& eq : g_pdes)
    eq.rhs( mult, dt, m_coord, m_inpoel, sol, m_u, rhs );

  // Send off right-hand sides for assembly
  m_linsysmerger.ckLocalBranch()->charerhs( thisIndex, m_gid, rhs );
}

void
Performer::readCoords()
// *****************************************************************************
//  Read coordinates of mesh nodes from file
//! \author J. Bakosi
// *****************************************************************************
{
  tk::ExodusIIMeshReader
    er( g_inputdeck.get< tag::cmd, tag::io, tag::input >() );

  auto& x = m_coord[0];
  auto& y = m_coord[1];
  auto& z = m_coord[2];
  for (auto p : m_gid) er.readNode( tk::cref_find(m_cid,p), x, y, z );
}

void
Performer::writeMesh()
// *****************************************************************************
// Output chare mesh to file
//! \author J. Bakosi
// *****************************************************************************
{
  // Create mesh object initializing element connectivity and point coords
  tk::UnsMesh mesh( m_inpoel, m_coord );

  // Create ExodusII writer
  tk::ExodusIIMeshWriter ew( m_outFilename, tk::ExoWriter::CREATE );

  // Write chare mesh
  ew.writeMesh( mesh );
}

void
Performer::writeChareId( const tk::ExodusIIMeshWriter& ew,
                         uint64_t it ) const
// *****************************************************************************
// Output chare id field to file
//! \param[in] ew ExodusII mesh-based writer object
//! \param[in] it Iteration count
//! \author J. Bakosi
// *****************************************************************************
{
  // Write elem chare id field to mesh
  std::vector< tk::real > chid( m_inpoel.size()/4,
                                static_cast<tk::real>(thisIndex) );
  ew.writeElemScalar( it, 1, chid );
}

void
Performer::writeSolution( const tk::ExodusIIMeshWriter& ew,
                          uint64_t it,
                          const std::vector< std::vector< tk::real > >& u )
  const
// *****************************************************************************
// Output solution to file
//! \param[in] ew ExodusII mesh-based writer object
//! \param[in] it Iteration count
//! \param[in] varid Exodus variable ID
//! \param[in] u Vector of fields to write to file
//! \author J. Bakosi
// *****************************************************************************
{
  int varid = 0;
  for (const auto& f : u) ew.writeNodeScalar( it, ++varid, f );
}

void
Performer::writeMeta() const
// *****************************************************************************
// Output mesh-based fields metadata to file
//! \author J. Bakosi
// *****************************************************************************
{
  // Create ExodusII writer
  tk::ExodusIIMeshWriter ew( m_outFilename, tk::ExoWriter::OPEN );

  ew.writeElemVarNames( { "Chare Id" } );

  // Collect nodal field output names from all PDEs
  std::vector< std::string > names;
  for (const auto& eq : g_pdes) {
    auto n = eq.names();
    names.insert( end(names), begin(n), end(n) );
  }
  // Write node field names
  ew.writeNodeVarNames( names );
}

void
Performer::writeFields( tk::real time )
// *****************************************************************************
// Output mesh-based fields to file
//! \param[in] time Physical time
//! \author J. Bakosi
// *****************************************************************************
{
  // Increase field output iteration count
  ++m_itf;

  // Create ExodusII writer
  tk::ExodusIIMeshWriter ew( m_outFilename, tk::ExoWriter::OPEN );

  // Write time stamp
  ew.writeTimeStamp( m_itf, time );

  // Write element fields
  writeChareId( ew, m_itf );

  // Collect node fields output from all PDEs
  m_un = m_u;   // make a copy as eq::output() is allowed to overwrite its arg
  std::vector< std::vector< tk::real > > output;
  for (const auto& eq : g_pdes) {
    auto o = eq.output( time, m_coord, m_un );
    output.insert( end(output), begin(o), end(o) );
  }
  // Write node fields
  writeSolution( ew, m_itf, output );
}

void
Performer::advance( uint8_t stage, tk::real dt, uint64_t it, tk::real t )
// *****************************************************************************
// Advance equations to next stage in multi-stage time stepping
//! \param[in] stage Stage in multi-stage time stepping
//! \param[in] dt Size of time step
//! \param[in] it Iteration count
//! \param[in] t Physical time
//! \author J. Bakosi
// *****************************************************************************
{
  // Update local copy of time step stage
  m_stage = stage;

  // Advance stage in multi-stage time stepping by updating the rhs
  if (m_stage < 1) {

    rhs( 0.5, dt, m_u, m_uf );

  } else {

    // Update local copy of physical time and iteration count at the final stage
    m_t = t;
    m_it = it;

    rhs( 1.0, dt, m_uf, m_un );

  }
}

void
Performer::genPar( std::size_t npar )
// *****************************************************************************
// Generate the particles within the mesh
//! \param[in] npar Number of particles to generate
//! \author F.J. Gonzalez
// *****************************************************************************
{
  auto rng = tk::RNGSSE< gm19_state, unsigned, gm19_generate_ >
                       ( static_cast<unsigned>(m_nperf), gm19_init_sequence_ );

  std::vector< tk::real > xp(npar), yp(npar), zp(npar);
  const auto& x = m_coord[0];
  const auto& y = m_coord[1];
  const auto& z = m_coord[2];

  // Loop over the number of particles and interpolate each particle's location
  // within the element
  for (std::size_t i=0; i<npar; ++i) { 
    
    std::array< tk::real, 4 > N;
    rng.uniform( thisIndex, 3, N.data() );
    N[0]=0.15;N[1]=0.22;N[2]=0.31;
    N[3] = 1.0 - N[0] - N[1] - N[2];
    if ( std::min(N[0],1-N[0]) > 0 && std::min(N[1],1-N[1]) > 0 &&
         std::min(N[2],1-N[2]) > 0 && std::min(N[3],1-N[3]) > 0 ) {
      for (std::size_t e=0; e<m_inpoel.size()/4; ++e) {
        const auto A = m_inpoel[e*4+0];
        const auto B = m_inpoel[e*4+1];
        const auto C = m_inpoel[e*4+2]; 
        const auto D = m_inpoel[e*4+3];
        xp[i] = x[A]*N[0] + x[B]*N[1] + x[C]*N[2] + x[D]*N[3];
        yp[i] = y[A]*N[0] + y[B]*N[1] + y[C]*N[2] + y[D]*N[3];
        zp[i] = z[A]*N[0] + z[B]*N[1] + z[C]*N[2] + z[D]*N[3];
      }
      std::cout<<"xp = "<<xp[i]<<std::endl;
      std::cout<<"yp = "<<yp[i]<<std::endl;
      std::cout<<"zp = "<<zp[i]<<std::endl;
    } else --i; // retry if particle was not generated into tetrahedron
  }

  // After creating particle positions we now check to see in which element
  // they reside by solving for the shape functions using the particle and node
  // positions, we will use this information to backout a velocity for each
  // particle. 
  // NOTE: This may only seem circular for the first step.  We create
  // random shape functions to interpolate each particle's initial positions. We
  // can then skip directly to finding the initial velocity. However, after the
  // first time step each particle will have a completely different position.
  // This is where solving for the shape functions comes into play since now
  // there is no guarantee that the particle will be in the same element. 
  parinel( xp, yp, zp, npar );
}

void
Performer::parinel( const std::vector< tk::real >& xp,
                    const std::vector< tk::real >& yp,
                    const std::vector< tk::real >& zp,
                    std::size_t npar )
// *****************************************************************************
// Receive particle coordinate information and check which element its in
//! \param[in] xp, yp, zp Particle coordinates
//! \param[in] npar Number of particles
//! \author F.J. Gonzalez
// *****************************************************************************
{
  // Create a reference of mesh point coordinates
  const auto& x = m_coord[0];
  const auto& y = m_coord[1];
  const auto& z = m_coord[2];
  
  // Loop over the number of particles and evaluate shapefunctions at each
  // particle's location
  for (std::size_t i=0; i<npar; ++i) { 
    for (std::size_t e=0; e<m_inpoel.size()/4; ++e) {
      const auto A = m_inpoel[e*4+0];
      const auto B = m_inpoel[e*4+1];
      const auto C = m_inpoel[e*4+2]; 
      const auto D = m_inpoel[e*4+3];
      
      // Evaluate shapefunctions at particle locations using LAPACK
      // 
      //    | xp |   | x1 x2 x3 x4 |   | N1 |
      //    | yp | = | y1 y2 y3 y4 | • | N2 |
      //    | zp |   | z1 z2 z3 z4 |   | N3 |
      //    | 1  |   | 1  1  1  1  |   | N4 |
      //
     
      lapack_int INFO;
      lapack_int IPIV[4];
      tk::real N[4] = { xp[i],
                        yp[i],
                        zp[i],
                          1.0 };
      tk::real  Ar[16] = { x[A], x[B], x[C], x[D],
                           y[A], y[B], y[C], y[D],
                           z[A], z[B], z[C], z[D],
                            1.0,  1.0,  1.0,  1.0 };
      
      // DGETRF computes an LU factorization of a general MxN matrix A
      // Arguments:
      // Matrix_layout (input) int     - Row or column major
      // M (input) int                 - Number of rows in A
      // N (input) int                 - Number of columns in A
      // A (input/output) double array - Entry: MxN matrix to be factored
      //                                 Exit: L and U from factorization
      // LDA (input) int               - Leading dimension of the array A
      // IPIV (output) int array       - The pivot indicies
      INFO = LAPACKE_dgetrf(LAPACK_COL_MAJOR, 4, 4, Ar, 4, IPIV);
      if (INFO != 0) {
        std::cout << "LU factorization failed!" << std::endl;
        std::cout << "DEBUG: INFO = " << INFO << std::endl;
        CkExit();
      }

      // Solving the linear system A * X = B with a general NxN matrix A using
      // the LU factorization computed by dgetrf()
      // Arguments:
      // Matrix_layout (input) int     - Row or column major
      // TRANS (input) char            - = 'N': A*X=B (No transpose)
      //                                 = 'T': A'*X=B (Transpose)
      //                                 = 'C': A'*X=B (Conjugate transpose)
      // N (input) int                 - The order of the matrix A
      // NRHS (input) int              - The number of right hand sides
      // A (input) double array        - L and U factors from factorization
      //                                 A=P*L*U computed in dgetrf()
      // LDA (input) int               - The leading dimension of the array A
      // IPIV (input) int array        - The pivot indicies from dgetrf()
      // B (input/output) double array - Entry: rhs matrix B
      //                                 Exit: the solution matrix X
      // LDB (input) int               - The leading dimension of B
      INFO = LAPACKE_dgetrs(LAPACK_COL_MAJOR, 'T', 4, 1, Ar, 4, IPIV, N, 4);
      if (INFO != 0) {
        std::cout << "Linear system solve failed!" << std::endl;
        std::cout << "DEBUG: INFO = " << INFO << std::endl;
        CkExit();
      }

      // Check to see if particle i is in element e
      if ( std::min(N[0],1-N[0]) > 0 && std::min(N[1],1-N[1]) > 0 &&
           std::min(N[2],1-N[2]) > 0 && std::min(N[3],1-N[3]) > 0 ) {
        // You get velocities from the field data m_u. This should be passed
        // back to Tracker to move that particle one time step.
        // Write out particle id and element id (should print once per particle)
        std::cout<<"Particle "<<i<<" is in element "<<e<<std::endl;
      }
    }
  }
}

void
Performer::updateSolution( const std::vector< std::size_t >& gid,
                           const std::vector< tk::real >& u )
// *****************************************************************************
// Update solution vector
//! \param[in] gid Global row indices of the vector updated
//! \param[in] u Portion of the unknown/solution vector updated
//! \author J. Bakosi
// *****************************************************************************
{
  auto ncomp = g_inputdeck.get< tag::component >().nprop();
  Assert( gid.size() * ncomp == u.size(),
          "Size of row ID vector times the number of scalar components and the "
          "size of the solution vector must equal" );

  // Receive update of solution vector
  for (std::size_t i=0; i<gid.size(); ++i) {
    auto id = tk::cref_find( m_lid, gid[i] );
    for (ncomp_t c=0; c<ncomp; ++c) m_un( id, c, 0 ) = u[ i*ncomp+c ];
  }

  // Count number of solution nodes updated
  m_nsol += gid.size();

  // If all contributions we own have been received, continue by updating a
  // different solution vector depending on time step stage
  if (m_nsol == m_gid.size()) {

    if (m_stage < 1) {

      m_uf = m_un;

    } else {

      m_u = m_un;

      if (!((m_it+1) % g_inputdeck.get< tag::interval, tag::field >()))
        writeFields( m_t + g_inputdeck.get< tag::discr, tag::dt >() );

      // Optionally contribute diagnostics, e.g., residuals, back to host
      if (!((m_it+1) % g_inputdeck.get< tag::interval, tag::diag >()))
        m_linsysmerger.ckLocalBranch()->diagnostics();
      else // if no diagnostics at this time, still signal back to host
        contribute(
          CkCallback( CkReductionTarget( Conductor, diagcomplete ),
                      m_conductor ) );
    }

    // Prepare for next time step stage
    m_nsol = 0;

    // Tell the Charm++ runtime system to call back to Conductor::evaluateTime()
    // once all Performer chares have received the update. The reduction is done
    // via creating a callback that invokes the typed reduction client, where
    // m_conductor is the proxy on which the reduction target method,
    // evaluateTime(), is called upon completion of the reduction.
    contribute(
      CkCallback( CkReductionTarget( Conductor, evaluateTime ), m_conductor ) );

//     // TEST FEATURE: Manually migrate this chare by using migrateMe to see if
//     // all relevant state variables are being PUPed correctly.
//     //CkPrintf("I'm performer chare %d on PE %d\n",thisIndex,CkMyPe());
//     if (thisIndex == 2 && CkMyPe() == 2) {
//       /*int j;
//       for (int i; i < 50*std::pow(thisIndex,4); i++) {
//         j = i*thisIndex;
//       }*/
//       CkPrintf("I'm performer chare %d on PE %d\n",thisIndex,CkMyPe());
//       migrateMe(1);
//    }
//    if (thisIndex == 2 && CkMyPe() == 1) {
//      CkPrintf("I'm performer chare %d on PE %d\n",thisIndex,CkMyPe());
//      migrateMe(2);
//    }

  }
}

#include "NoWarning/performer.def.h"<|MERGE_RESOLUTION|>--- conflicted
+++ resolved
@@ -2,11 +2,7 @@
 /*!
   \file      src/Inciter/Performer.C
   \author    J. Bakosi
-<<<<<<< HEAD
-  \date      Fri 22 Jul 2016 11:31:43 AM MDT
-=======
-  \date      Fri 22 Jul 2016 03:42:46 PM MDT
->>>>>>> 6e3def9d
+  \date      Tue 26 Jul 2016 07:43:07 AM MDT
   \copyright 2012-2015, Jozsef Bakosi, 2016, Los Alamos National Security, LLC.
   \brief     Performer advances a PDE
   \details   Performer advances a PDE. There are a potentially
@@ -19,6 +15,8 @@
 #include <string>
 #include <cmath>
 #include <array>
+
+#include "QuinoaConfig.h"
 
 #ifdef HAS_MKL
   #include "NoWarning/mkl_lapacke.h"
