--- conflicted
+++ resolved
@@ -130,11 +130,7 @@
   // Read coordinates of owned and received mesh nodes
   readCoords();
   // Generate particles
-<<<<<<< HEAD
-  genPar( 2 );
-=======
   genPar();
->>>>>>> f37c09c0
   // Output chare mesh to file
   writeMesh();
   // Output mesh-based fields metadata to file
@@ -550,41 +546,11 @@
   auto rng = tk::RNGSSE< gm19_state, unsigned, gm19_generate_ >
                        ( static_cast<unsigned>(m_nperf), gm19_init_sequence_ );
 
-<<<<<<< HEAD
-  // Create a reference of particle coordinates
-  /*
-  auto& xp = m_pcoord[0];
-  auto& yp = m_pcoord[1];
-  auto& zp = m_pcoord[2]; */
-=======
->>>>>>> f37c09c0
   // Create a reference of mesh point coordinates
   const auto& x = m_coord[0];
   const auto& y = m_coord[1];
   const auto& z = m_coord[2];
 
-<<<<<<< HEAD
-  // Loop over the number of particles and interpolate each particle's location
-  // within the element
-  for (std::size_t i=0; i<npar; ++i) { 
-    
-    std::array< tk::real, 4 > N;
-    rng.uniform( thisIndex, 3, N.data() );
-    N[3] = 1.0 - N[0] - N[1] - N[2];
-    if ( std::min(N[0],1-N[0]) > 0 && std::min(N[1],1-N[1]) > 0 &&
-         std::min(N[2],1-N[2]) > 0 && std::min(N[3],1-N[3]) > 0 ) {
-      for (std::size_t e=0; e<m_inpoel.size()/4; ++e) {
-        const auto A = m_inpoel[e*4+0];
-        const auto B = m_inpoel[e*4+1];
-        const auto C = m_inpoel[e*4+2]; 
-        const auto D = m_inpoel[e*4+3];
-        m_pcoord[0].push_back(x[A]*N[0] + x[B]*N[1] + x[C]*N[2] + x[D]*N[3]);
-        m_pcoord[1].push_back(y[A]*N[0] + y[B]*N[1] + y[C]*N[2] + y[D]*N[3]);
-        m_pcoord[2].push_back(z[A]*N[0] + z[B]*N[1] + z[C]*N[2] + z[D]*N[3]);
-      }
-    } else --i; // retry if particle was not generated into tetrahedron
-  }
-=======
   // Generate npar number of particles into each mesh cell
   auto npar = g_inputdeck.get< tag::param, tag::compns, tag::npar >();
   for (std::size_t e=0; e<m_inpoel.size()/4; ++e)
@@ -605,7 +571,6 @@
           std::cout << "p " << i << " in e " << e << '\n';
         } else --p; // retry if particle was not generated into cell
     }
->>>>>>> f37c09c0
 
   // After creating particle positions we now check to see in which element
   // they reside by solving for the shape functions using the particle and node
@@ -631,17 +596,10 @@
   const auto& x = m_coord[0];
   const auto& y = m_coord[1];
   const auto& z = m_coord[2];
-<<<<<<< HEAD
-  
-  // Loop over the number of total particles and evaluate shapefunctions at each
-  // particle's location
-  for (std::size_t i=0; i<(npar*m_inpoel.size()/4); ++i) { 
-=======
 
   // Loop over the number of particles and evaluate shapefunctions at each
   // particle's location
   for (std::size_t i=0; i<m_particles.nunk(); ++i) {
->>>>>>> f37c09c0
     for (std::size_t e=0; e<m_inpoel.size()/4; ++e) {
       const auto A = m_inpoel[e*4+0];
       const auto B = m_inpoel[e*4+1];
