// *****************************************************************************
/*!
  \file      src/Inciter/ALE/MeshMotion.cpp
  \copyright 2012-2015 J. Bakosi,
             2016-2018 Los Alamos National Security, LLC.,
             2019-2021 Triad National Security, LLC.
             All rights reserved. See the LICENSE file for details.
  \brief     Mesh motion functionality for ALE
  \details   Functionality for arbitrary Lagrangian-Eulerian (ALE) mesh motion.
*/
// *****************************************************************************

#include "MeshMotion.hpp"
#include "Mesh/DerivedData.hpp"
#include "Vector.hpp"

namespace inciter {

void
sine( const tk::UnsMesh::Coords& coord, tk::Fields& w )
// *****************************************************************************
//  Prescribe mesh motion as a sine wave for testing purposes
//! \param[in] coord Mesh node coordinates
//! \param[in,out] w Mesh velocity assigned
// *****************************************************************************
{
  for (std::size_t i=0; i<w.nunk(); ++i)
    w(i,0,0) = std::pow( std::sin(coord[0][i]*M_PI), 2.0 );
}

void
meshvel( ctr::MeshVelocityType m,
         const tk::UnsMesh::Coords& coord,
         const tk::UnsMesh::Coords& v,
         tk::Fields& w )
// *****************************************************************************
//  Assign mesh velocity based on user config
//! \param[in] m Mesh velocity type
//! \param[in] coord Mesh node coordinates
<<<<<<< HEAD
//! \param[in] v Vector field to assign as mesh velocity
=======
//! \param[in] v Fluid velocity
>>>>>>> e9ed7f8a
//! \param[in,out] w Mesh velocity assigned
// *****************************************************************************
{
  Assert( w.nprop() == 3, "The mesh velocity must have 3 scalar components" );

  if (m == ctr::MeshVelocityType::SINE)
    sine( coord, w );
  else if (m == ctr::MeshVelocityType::FLUID ||
           m == ctr::MeshVelocityType::LAGRANGE ||
           m == ctr::MeshVelocityType::HELMHOLTZ)
    w = v;
  else
    Throw( "Mesh velocity not implemented" );
}

void
vortscale( const std::vector< tk::real >& vort,
           tk::real vmult,
           tk::real maxv,
           tk::Fields& w )
// *****************************************************************************
//  Scale the mesh velocity with a function of the fluid vorticity for ALE
//! \param[in] vort Vorticity magnitude in mesh points
//! \param[in] vmult Vorticity multiplier
//! \param[in] maxv Largest vorticity magnitude
//! \param[in] w Mesh velocity to scale
//! \see J. Waltz, N.R. Morgan, T.R. Canfield, M.R.J. Charest, L.D. Risinger,
//!   J.G. Wohlbier, A three-dimensional finite element arbitrary
//!   Lagrangian–Eulerian method for shock hydrodynamics on unstructured grids,
//!   Computers & Fluids, 92: 172-187, 2014.
// *****************************************************************************
{
  Assert( w.nunk() == vort.size(), "Size mismatch" );

  // scale mesh velocity with a function of the fluid vorticity
  if (maxv > 1.0e-8)
    for (std::size_t j=0; j<3; ++j)
      for (std::size_t p=0; p<vort.size(); ++p)
        w(p,j,0) *= std::max( 0.0, 1.0 - vmult*vort[p]/maxv );
}

} // inciter::<|MERGE_RESOLUTION|>--- conflicted
+++ resolved
@@ -37,11 +37,7 @@
 //  Assign mesh velocity based on user config
 //! \param[in] m Mesh velocity type
 //! \param[in] coord Mesh node coordinates
-<<<<<<< HEAD
-//! \param[in] v Vector field to assign as mesh velocity
-=======
 //! \param[in] v Fluid velocity
->>>>>>> e9ed7f8a
 //! \param[in,out] w Mesh velocity assigned
 // *****************************************************************************
 {
