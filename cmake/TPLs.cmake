--- conflicted
+++ resolved
@@ -4,11 +4,7 @@
 # \author    J. Bakosi
 # \copyright 2012-2015, Jozsef Bakosi, 2016, Los Alamos National Security, LLC.
 # \brief     Find the third-party libraries required to build Quinoa
-<<<<<<< HEAD
-# \date      Mon 05 Dec 2016 09:03:19 AM MST
-=======
 # \date      Wed 11 Jan 2017 12:14:30 PM MST
->>>>>>> 643f0721
 #
 ################################################################################
 
